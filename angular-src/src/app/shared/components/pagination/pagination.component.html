<<<<<<< HEAD
<div *ngIf="totalPages > 1" class="flex flex-col items-center">
  <div class="flex justify-center items-center mt-4 overflow-x-auto px-2 space-x-1 flex-wrap">
    <!-- Previous Button -->
    <button
      (click)="previousPage()"
      [disabled]="currentPage === 1"
      class="px-3 py-2 bg-gray-300 text-gray-800 rounded-md hover:bg-gray-400 disabled:opacity-50 min-w-[40px] text-sm">
      <!-- Previous -->
       {{ 'PAGINATION.PREVIOUS' | translate }}
    </button>

    <!-- Conditionally show page numbers if enabled -->
    <ng-container *ngIf="showPageNumbers">
      <div class="flex space-x-1">
        <ng-container *ngFor="let page of pages">
          <button
            *ngIf="page !== -1"
            (click)="jumpToPage(page)"
            [class.bg-blue-500]="page === currentPage"
            [class.text-white]="page === currentPage"
            class="px-2 py-1 rounded-md hover:bg-blue-400 hover:text-white min-w-[30px] text-sm">
            {{ page }}
          </button>
          <span *ngIf="page === -1" class="px-2 text-gray-500">...</span>
        </ng-container>
      </div>
    </ng-container>

    <!-- Next Button -->
    <button
      (click)="nextPage()"
      [disabled]="currentPage === totalPages"
      class="px-3 py-2 bg-gray-300 text-gray-800 rounded-md hover:bg-gray-400 disabled:opacity-50 min-w-[40px] text-sm">
      <!-- Next -->
       {{ 'PAGINATION.NEXT' | translate }}
    </button>
=======
@if (totalPages > 1) {
  <div class="flex flex-col items-center">
    <div class="flex justify-center items-center mt-4 overflow-x-auto px-2 space-x-1 flex-wrap">
      <!-- Previous Button -->
      <button
        (click)="previousPage()"
        [disabled]="currentPage === 1"
        class="px-3 py-2 bg-gray-500 text-gray-200 rounded-md hover:bg-gray-600 disabled:opacity-50 min-w-[40px] text-sm">
        <!-- Previous -->
        {{ 'TMP_PREVIOUS' | translate }}
      </button>
      <!-- Conditionally show page numbers if enabled -->
      @if (showPageNumbers) {
        <div class="flex space-x-1">
          @for (page of pages; track page) {
            @if (page !== -1) {
              <button
                (click)="jumpToPage(page)"
                [class.bg-primary_orange_1]="page === currentPage"
                [class.text-white]="page === currentPage"
                class="px-2 py-1 rounded-md hover:bg-primary_orange_light hover:text-white min-w-[30px] text-sm">
                {{ page }}
              </button>
            }
            @if (page === -1) {
              <span class="px-2 text-gray-500">...</span>
            }
          }
        </div>
      }
      <!-- Next Button -->
      <button
        (click)="nextPage()"
        [disabled]="currentPage === totalPages"
        class="px-3 py-2 bg-gray-500 text-gray-200 rounded-md hover:bg-gray-600 disabled:opacity-50 min-w-[40px] text-sm">
        <!-- Next -->
        {{ 'TMP_NEXT' | translate }}
      </button>
    </div>
    <!-- Total pages info -->
    <div class="mt-2 text-sm text-gray-600">
      Page {{ currentPage }} of {{ totalPages }}
    </div>
>>>>>>> 33d09bb9
  </div>
}<|MERGE_RESOLUTION|>--- conflicted
+++ resolved
@@ -1,41 +1,3 @@
-<<<<<<< HEAD
-<div *ngIf="totalPages > 1" class="flex flex-col items-center">
-  <div class="flex justify-center items-center mt-4 overflow-x-auto px-2 space-x-1 flex-wrap">
-    <!-- Previous Button -->
-    <button
-      (click)="previousPage()"
-      [disabled]="currentPage === 1"
-      class="px-3 py-2 bg-gray-300 text-gray-800 rounded-md hover:bg-gray-400 disabled:opacity-50 min-w-[40px] text-sm">
-      <!-- Previous -->
-       {{ 'PAGINATION.PREVIOUS' | translate }}
-    </button>
-
-    <!-- Conditionally show page numbers if enabled -->
-    <ng-container *ngIf="showPageNumbers">
-      <div class="flex space-x-1">
-        <ng-container *ngFor="let page of pages">
-          <button
-            *ngIf="page !== -1"
-            (click)="jumpToPage(page)"
-            [class.bg-blue-500]="page === currentPage"
-            [class.text-white]="page === currentPage"
-            class="px-2 py-1 rounded-md hover:bg-blue-400 hover:text-white min-w-[30px] text-sm">
-            {{ page }}
-          </button>
-          <span *ngIf="page === -1" class="px-2 text-gray-500">...</span>
-        </ng-container>
-      </div>
-    </ng-container>
-
-    <!-- Next Button -->
-    <button
-      (click)="nextPage()"
-      [disabled]="currentPage === totalPages"
-      class="px-3 py-2 bg-gray-300 text-gray-800 rounded-md hover:bg-gray-400 disabled:opacity-50 min-w-[40px] text-sm">
-      <!-- Next -->
-       {{ 'PAGINATION.NEXT' | translate }}
-    </button>
-=======
 @if (totalPages > 1) {
   <div class="flex flex-col items-center">
     <div class="flex justify-center items-center mt-4 overflow-x-auto px-2 space-x-1 flex-wrap">
@@ -45,7 +7,7 @@
         [disabled]="currentPage === 1"
         class="px-3 py-2 bg-gray-500 text-gray-200 rounded-md hover:bg-gray-600 disabled:opacity-50 min-w-[40px] text-sm">
         <!-- Previous -->
-        {{ 'TMP_PREVIOUS' | translate }}
+        {{ 'PAGINATION.PREVIOUS' | translate }}
       </button>
       <!-- Conditionally show page numbers if enabled -->
       @if (showPageNumbers) {
@@ -72,13 +34,12 @@
         [disabled]="currentPage === totalPages"
         class="px-3 py-2 bg-gray-500 text-gray-200 rounded-md hover:bg-gray-600 disabled:opacity-50 min-w-[40px] text-sm">
         <!-- Next -->
-        {{ 'TMP_NEXT' | translate }}
+        {{ 'PAGINATION.NEXT' | translate }}
       </button>
     </div>
     <!-- Total pages info -->
     <div class="mt-2 text-sm text-gray-600">
       Page {{ currentPage }} of {{ totalPages }}
     </div>
->>>>>>> 33d09bb9
   </div>
 }