--- conflicted
+++ resolved
@@ -1,39 +1,6 @@
 <div
   class="relative min-h-screen h-full bg-gradient-to-br from-primary_dark_blue via-primary_orange_darker to-primary_dark_light">
 
-<<<<<<< HEAD
-  <!-- Language dropdown floating in top-right -->
-  <nav>
-    
-  </nav>
-  <div class="absolute top-6 right-4 z-50">
-    <div class="relative">
-      <!-- Trigger -->
-      <button class="bg-gray-200 px-1 py-1 rounded flex items-center gap-2 hover:bg-gray-300"
-        (click)="showDropdown = !showDropdown">
-        <img [src]="currentFlag" class="w-6 h-4" alt="Selected Language" />
-        <span>{{ currentLang.toUpperCase() }}</span>
-        <svg class="w-4 h-4" fill="none" stroke="currentColor" viewBox="0 0 24 24">
-          <path stroke-linecap="round" stroke-linejoin="round" stroke-width="2" d="M19 9l-7 7-7-7" />
-        </svg>
-      </button>
-
-      <!-- Menu -->
-      <div *ngIf="showDropdown" class="absolute right-0 mt-1 w-32 bg-white border rounded shadow-lg">
-        <button class="flex items-center gap-2 w-full px-3 py-2 hover:bg-gray-100" (click)="setLanguage('en')">
-          <img src="assets/icons/united-states-flag-icon.svg" class="w-6 h-4" alt="English" />
-          English
-        </button>
-        <button class="flex items-center gap-2 w-full px-3 py-2 hover:bg-gray-100" (click)="setLanguage('da')">
-          <img src="assets/icons/denmark-flag-icon.svg" class="w-6 h-4" alt="Danish" />
-          Danish
-        </button>
-      </div>
-    </div>
-  </div>
-
-=======
->>>>>>> 7a02767d
   <!-- Page content -->
   <app-header></app-header>
   <main class="flex-grow pt-24 print:pt-0">
