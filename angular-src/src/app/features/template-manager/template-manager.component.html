<!-- Template List Section -->
<div class="flex flex-col items-center w-full min-h-full">
  <div class="flex flex-col w-full max-w-7xl bg-primary_background_white/80 shadow-lg rounded-xl border-2 border-primary_orange_1 p-4 sm:p-10 overflow-hidden">

    @if (!selectedTemplate) {
      <!-- Title -->
        <h2 class="text-3xl font-bold text-primary_dark_blue mb-6 text-center">
        {{ 'TEMPLATE.LIST.TITLE_ADMINISTER_TEMPLATES' | translate }}
      </h2>
      <!-- Actions -->
      <div class="grid grid-cols-1 gap-4 w-full">
        <button
          (click)="addTemplate()"
          class="bg-primary_orange_1 hover:bg-primary_orange_light text-white font-bold py-3 px-6 rounded-xl shadow transition-colors w-full sm:w-auto">
          {{ 'TEMPLATE.LIST.BUTTON_CREATE_NEW' | translate }}
        </button>
      </div>
      <!-- Template List Title -->
      <h2 class="text-xl font-semibold text-gray-800 mt-6 mb-3 flex items-center justify-between">
        {{ 'TEACHER.TITLE_TEMPLATE_LIST' | translate }}
      </h2>
      <!-- Filters -->
      <div class="flex flex-col sm:flex-row items-stretch sm:items-center gap-3 sm:gap-4 w-full mb-4">
        <!-- Search Type -->
        <select
          #searchType
          (change)="onSearchTypeChange(searchType.value)"
          class="w-full sm:w-auto min-w-0 border border-primary_orange_1 rounded-xl px-3 py-2 focus:ring-primary_orange_1 focus:border-primary_orange_1 text-sm bg-gray-50">
          <option value="name" selected>{{ 'TEMPLATE.LIST.SEARCH_BY_NAME' | translate }}</option>
          <option value="id">{{ 'TEMPLATE.LIST.SEARCH_BY_ID' | translate }}</option>
        </select>
        <!-- Search Input -->
        <input
          #search
          type="text"
          (input)="onSearchChange(search.value)"
          placeholder="{{ 'TEMPLATE.LIST.SEARCH_GROUP_PLACEHOLDER' | translate }}"
          class="w-full sm:w-64 px-4 py-2 border-primary_orange_1 rounded-lg focus:ring-primary_orange_1 focus:border-primary_orange_1 text-sm bg-primary_background_white/80" />
<<<<<<< HEAD

        <!-- Page Size Selector -->
        <div class="flex flex-col sm:flex-row items-stretch sm:items-center gap-2 w-full sm:w-auto sm:ml-auto">
          <label for="pageSize" class="text-primary_dark_blue font-medium text-sm sm:text-base">
            {{ 'TEMPLATE.LIST.ITEMS_PER_PAGE' | translate }}
          </label>
          <select
            #pageSize
            id="pageSize"
            (change)="onPageSizeChange(pageSize.value)"
            class="w-full sm:w-auto border border-primary_orange_1 rounded-lg px-3 py-2 focus:ring-primary_orange_1 focus:border-primary_orange_1 text-sm bg-primary_background_white/80 text-left">
            <option *ngFor="let size of pageSizeOptions" [value]="size" [selected]="isSelectedPageSize(size)">{{ size }}</option>
          </select>
=======
          <!-- Page Size Selector -->
          <div class="flex flex-col sm:flex-row items-stretch sm:items-center gap-2 w-full sm:w-auto sm:ml-auto">
            <label for="pageSize" class="text-primary_dark_blue font-medium text-sm sm:text-base">
              {{ 'TMP_ITEMS_PER_PAGE' | translate }}
            </label>
            <select
              #pageSize
              id="pageSize"
              (change)="onPageSizeChange(pageSize.value)"
              class="w-full sm:w-auto border border-primary_orange_1 rounded-lg px-3 py-2 focus:ring-primary_orange_1 focus:border-primary_orange_1 text-sm bg-primary_background_white/80 text-left">
              @for (size of pageSizeOptions; track size) {
                <option [value]="size" [selected]="isSelectedPageSize(size)">{{ size }}</option>
              }
            </select>
          </div>
>>>>>>> 33d09bb9
        </div>
        <!-- Loading -->
        @if (isLoading) {
          <div class="flex justify-center items-center min-h-[150px]">
            <app-loading></app-loading>
          </div>
        }
        <!-- Template List -->
        @if (!isLoading) {
          <ul class="space-y-4 mt-4">
            @for (template of templateBases; track template) {
              <li
                class="w-full flex flex-col sm:flex-row justify-between items-start sm:items-center gap-3 p-4 bg-gray-50 rounded-xl border border-primary_orange_1 shadow-sm hover:bg-secondary_background_hover transition-colors">
                <!-- Title + Status -->
                <span class="w-full sm:w-auto flex items-center gap-2 text-gray-800 font-medium break-words">
                  {{ template.title }}
                  <span
                    class="px-2 py-0.5 rounded text-xs font-semibold"
              [ngClass]="{
                'bg-yellow-100 text-yellow-800': template.templateStatus === templateStatus.Draft,
                'bg-green-100 text-green-800': template.templateStatus === templateStatus.Finalized
              }">
<<<<<<< HEAD
              {{ template.templateStatus | titlecase }}
            </span>
          </span>

          <!-- Actions -->
          <div class="w-full sm:w-auto flex flex-wrap gap-2 sm:gap-2 mt-1 sm:mt-0 justify-end sm:justify-start">
            <button
              (click)="selectTemplate(template.id)"
              class="w-full sm:w-auto px-4 py-1 text-sm bg-yellow-500 text-white rounded-xl hover:bg-yellow-600 focus:outline-none focus:ring-2 focus:ring-yellow-500 focus:ring-offset-2 transition-colors">
              {{ (template.templateStatus == templateStatus.Draft ? 'COMMON.BUTTONS.EDIT'  : 'COMMON.BUTTONS.VIEW') | translate }}
            </button>

            <button
              (click)="showModal(TemplateModalType.Delete, template.id)"
              class="w-full sm:w-auto px-4 py-1 text-sm bg-red-500 text-white rounded-xl hover:bg-red-600 focus:outline-none focus:ring-2 focus:ring-red-500 focus:ring-offset-2 transition-colors">
              {{ 'COMMON.BUTTONS.DELETE' | translate }}
            </button>

            <button
              (click)="showModal(TemplateModalType.Copy, template.id)"
              class="w-full sm:w-auto px-3 py-1 text-sm bg-indigo-500 text-white rounded-md hover:bg-indigo-600">
              {{ 'COMMON.BUTTONS.COPY' | translate }}
            </button>
          </div>
        </li>
      </ul>

      <!-- Pagination -->
      <app-pagination
        *ngIf="!isLoading && !errorMessage"
        [currentPage]="currentPage"
        [totalPages]="totalPages"
        (pageChange)="handlePageChange($event)"
        [showPageNumbers]="false">
      </app-pagination>
    </ng-container>

    <!-- Template Editor -->
    <ng-template #editor>
      <app-template-editor
        [template]="selectedTemplate!"
        (saveTemplate)="onSaveTemplate($event)"
        (finalizeDraft)="onFinalizeTemplate($event)"
        (cancelEdit)="onCancelEdit()">
      </app-template-editor>
    </ng-template>

    <!-- Modal -->
    <app-modal
      [isOpen]="isModalOpen"
      [title]="modalTitle"
      [text]="modalText"
      [confirmText]="confirmText"
      [cancelText]="cancelText"
      (confirm)="onModalConfirm()"
      (cancel)="onModalCancel()">
    </app-modal>

  </div>
</div>
=======
                    {{ template.templateStatus | titlecase }}
                  </span>
                </span>
                <!-- Actions -->
                <div class="w-full sm:w-auto flex flex-wrap gap-2 sm:gap-2 mt-1 sm:mt-0 justify-end sm:justify-start">
                  <button
                    (click)="selectTemplate(template.id)"
                    class="w-full sm:w-auto px-4 py-1 text-sm bg-yellow-500 text-white rounded-xl hover:bg-yellow-600 focus:outline-none focus:ring-2 focus:ring-yellow-500 focus:ring-offset-2 transition-colors">
                    {{ (template.templateStatus == templateStatus.Draft ? 'COMMON.BUTTONS.EDIT'  : 'COMMON.BUTTONS.VIEW') | translate }}
                  </button>
                  <button
                    (click)="showModal(TemplateModalType.Delete, template.id)"
                    class="w-full sm:w-auto px-4 py-1 text-sm bg-red-500 text-white rounded-xl hover:bg-red-600 focus:outline-none focus:ring-2 focus:ring-red-500 focus:ring-offset-2 transition-colors">
                    {{ 'TMP_BUTTON_DELETE' | translate }}
                  </button>
                  <button
                    (click)="showModal(TemplateModalType.Copy, template.id)"
                    class="w-full sm:w-auto px-3 py-1 text-sm bg-indigo-500 text-white rounded-md hover:bg-indigo-600">
                    {{ 'COMMON.BUTTONS.COPY' | translate }}
                  </button>
                </div>
              </li>
            }
          </ul>
        }
        <!-- Pagination -->
        @if (!isLoading) {
          <app-pagination
            [currentPage]="currentPage"
            [totalPages]="totalPages"
            (pageChange)="handlePageChange($event)"
            [showPageNumbers]="false">
          </app-pagination>
        }
      } @else {
        <app-template-editor
          [template]="selectedTemplate!"
          (saveTemplate)="onSaveTemplate($event)"
          (finalizeDraft)="onFinalizeTemplate($event)"
          (cancelEdit)="onCancelEdit()">
        </app-template-editor>
      }

      <!-- Template Editor -->

      <!-- Modal -->
      <app-modal
        [isOpen]="isModalOpen"
        [title]="modalTitle"
        [text]="modalText"
        [confirmText]="confirmText"
        [cancelText]="cancelText"
        [showCancelButton]="showCancelButton"
        (confirm)="onModalConfirm()"
        (cancel)="onModalCancel()">
      </app-modal>

    </div>
  </div>
>>>>>>> 33d09bb9
<|MERGE_RESOLUTION|>--- conflicted
+++ resolved
@@ -36,25 +36,10 @@
           (input)="onSearchChange(search.value)"
           placeholder="{{ 'TEMPLATE.LIST.SEARCH_GROUP_PLACEHOLDER' | translate }}"
           class="w-full sm:w-64 px-4 py-2 border-primary_orange_1 rounded-lg focus:ring-primary_orange_1 focus:border-primary_orange_1 text-sm bg-primary_background_white/80" />
-<<<<<<< HEAD
-
-        <!-- Page Size Selector -->
-        <div class="flex flex-col sm:flex-row items-stretch sm:items-center gap-2 w-full sm:w-auto sm:ml-auto">
-          <label for="pageSize" class="text-primary_dark_blue font-medium text-sm sm:text-base">
-            {{ 'TEMPLATE.LIST.ITEMS_PER_PAGE' | translate }}
-          </label>
-          <select
-            #pageSize
-            id="pageSize"
-            (change)="onPageSizeChange(pageSize.value)"
-            class="w-full sm:w-auto border border-primary_orange_1 rounded-lg px-3 py-2 focus:ring-primary_orange_1 focus:border-primary_orange_1 text-sm bg-primary_background_white/80 text-left">
-            <option *ngFor="let size of pageSizeOptions" [value]="size" [selected]="isSelectedPageSize(size)">{{ size }}</option>
-          </select>
-=======
           <!-- Page Size Selector -->
           <div class="flex flex-col sm:flex-row items-stretch sm:items-center gap-2 w-full sm:w-auto sm:ml-auto">
             <label for="pageSize" class="text-primary_dark_blue font-medium text-sm sm:text-base">
-              {{ 'TMP_ITEMS_PER_PAGE' | translate }}
+              {{ 'TEMPLATE.LIST.ITEMS_PER_PAGE' | translate }}
             </label>
             <select
               #pageSize
@@ -66,7 +51,6 @@
               }
             </select>
           </div>
->>>>>>> 33d09bb9
         </div>
         <!-- Loading -->
         @if (isLoading) {
@@ -89,7 +73,6 @@
                 'bg-yellow-100 text-yellow-800': template.templateStatus === templateStatus.Draft,
                 'bg-green-100 text-green-800': template.templateStatus === templateStatus.Finalized
               }">
-<<<<<<< HEAD
               {{ template.templateStatus | titlecase }}
             </span>
           </span>
@@ -137,65 +120,6 @@
       </app-template-editor>
     </ng-template>
 
-    <!-- Modal -->
-    <app-modal
-      [isOpen]="isModalOpen"
-      [title]="modalTitle"
-      [text]="modalText"
-      [confirmText]="confirmText"
-      [cancelText]="cancelText"
-      (confirm)="onModalConfirm()"
-      (cancel)="onModalCancel()">
-    </app-modal>
-
-  </div>
-</div>
-=======
-                    {{ template.templateStatus | titlecase }}
-                  </span>
-                </span>
-                <!-- Actions -->
-                <div class="w-full sm:w-auto flex flex-wrap gap-2 sm:gap-2 mt-1 sm:mt-0 justify-end sm:justify-start">
-                  <button
-                    (click)="selectTemplate(template.id)"
-                    class="w-full sm:w-auto px-4 py-1 text-sm bg-yellow-500 text-white rounded-xl hover:bg-yellow-600 focus:outline-none focus:ring-2 focus:ring-yellow-500 focus:ring-offset-2 transition-colors">
-                    {{ (template.templateStatus == templateStatus.Draft ? 'COMMON.BUTTONS.EDIT'  : 'COMMON.BUTTONS.VIEW') | translate }}
-                  </button>
-                  <button
-                    (click)="showModal(TemplateModalType.Delete, template.id)"
-                    class="w-full sm:w-auto px-4 py-1 text-sm bg-red-500 text-white rounded-xl hover:bg-red-600 focus:outline-none focus:ring-2 focus:ring-red-500 focus:ring-offset-2 transition-colors">
-                    {{ 'TMP_BUTTON_DELETE' | translate }}
-                  </button>
-                  <button
-                    (click)="showModal(TemplateModalType.Copy, template.id)"
-                    class="w-full sm:w-auto px-3 py-1 text-sm bg-indigo-500 text-white rounded-md hover:bg-indigo-600">
-                    {{ 'COMMON.BUTTONS.COPY' | translate }}
-                  </button>
-                </div>
-              </li>
-            }
-          </ul>
-        }
-        <!-- Pagination -->
-        @if (!isLoading) {
-          <app-pagination
-            [currentPage]="currentPage"
-            [totalPages]="totalPages"
-            (pageChange)="handlePageChange($event)"
-            [showPageNumbers]="false">
-          </app-pagination>
-        }
-      } @else {
-        <app-template-editor
-          [template]="selectedTemplate!"
-          (saveTemplate)="onSaveTemplate($event)"
-          (finalizeDraft)="onFinalizeTemplate($event)"
-          (cancelEdit)="onCancelEdit()">
-        </app-template-editor>
-      }
-
-      <!-- Template Editor -->
-
       <!-- Modal -->
       <app-modal
         [isOpen]="isModalOpen"
@@ -209,5 +133,4 @@
       </app-modal>
 
     </div>
-  </div>
->>>>>>> 33d09bb9
+  </div>