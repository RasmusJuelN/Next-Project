<!-- Template List Section -->
<div class="flex flex-col items-center w-full min-h-full  p-4 sm:p-8">
  <div class="flex flex-col max-w-5xl w-full bg-white shadow-lg rounded-xl border-2 border-primary_orange_1 p-4 sm:p-10">
    <ng-container *ngIf="!selectedTemplate; else editor">
      <h2 class="text-2xl font-bold text-primary_dark_blue mb-6 text-center sm:text-left tracking-tight">Administrer Skabeloner</h2>

      <!-- Search & Actions -->
      <div class="grid grid-cols-1 sm:grid-cols-[auto_1fr_auto] gap-6 items-center w-full">
        <button 
          (click)="addTemplate()" 
          class="bg-primary_orange_1 hover:bg-primary_orange_light text-white font-bold py-2 px-6 rounded-xl shadow transition-colors w-full sm:w-auto border-2 border-primary_orange_1 hover:border-primary_dark_blue">
          Opret Ny Skabelon
        </button>

        <div class="flex w-full items-center gap-4">
          <select
            #searchType
            (change)="onSearchTypeChange(searchType.value)"
            class="border-2 border-primary_orange_1 rounded-xl px-3 py-2 focus:ring-primary_orange_1 focus:border-primary_orange_1 text-sm min-w-[150px] bg-gray-50"
          >
            <option value="name" selected>Søg efter Navn</option>
            <option value="id">Søg efter ID</option>
          </select>

          <input
            #search
            type="text"
            (input)="onSearchChange(search.value)"
            placeholder="Søg i skabeloner..."
            class="px-4 py-2 border-2 border-primary_orange_1 rounded-xl shadow-sm focus:ring-primary_orange_1 focus:border-primary_orange_1 text-sm flex-grow min-w-[200px] bg-gray-50"
          />
        </div>

        <div class="flex w-full sm:w-auto flex-col sm:flex-row gap-2">
          <label for="pageSize" class="text-primary_dark_blue font-medium">Elementer pr. side:</label>
          <select
            #pageSize
            id="pageSize"
            (change)="onPageSizeChange(pageSize.value)"
            class="border-2 border-primary_orange_1 rounded-xl px-3 py-2 focus:ring-primary_orange_1 focus:border-primary_orange_1 text-sm w-full sm:w-auto bg-gray-50"
          >
            <option *ngFor="let size of pageSizeOptions" [value]="size" [selected]="isSelectedPageSize(size)">
              {{ size }}
            </option>
          </select>
        </div>
      </div>

      <!-- Loading Indicator Inside Content -->
      <div class="flex justify-center items-center min-h-[150px]" *ngIf="isLoading">
        <app-loading></app-loading>
      </div>

      <!-- Error Message -->
      <div *ngIf="errorMessage" class="text-center p-4">
        <p class="text-red-500 font-semibold text-lg">{{ errorMessage }}</p>
      </div>

      <!-- Template List -->
      <ul class="space-y-4 mt-4" *ngIf="!isLoading && !errorMessage">
        <li
          *ngFor="let template of templateBases"
          class="flex flex-col sm:flex-row justify-between items-center p-4 bg-gray-50 rounded-xl border border-primary_orange_1 shadow-sm hover:bg-primary_orange_light/10 transition-colors"
        >
<<<<<<< HEAD
          <!-- title + status badge -->
          <span class="flex items-center gap-2 text-gray-800 font-medium">
            {{ template.title }}
            <span
              class="px-2 py-0.5 rounded text-xs font-semibold"
              [ngClass]="{
                'bg-yellow-100 text-yellow-800': template.draftStatus === 'draft',
                'bg-green-100 text-green-800':  template.draftStatus === 'finalized'
              }"
            >
              {{ template.draftStatus | titlecase }}
            </span>
          </span>

          <!-- action buttons -->
=======
          <span class="text-primary_dark_blue font-semibold text-center sm:text-left">{{ template.title }}</span>
>>>>>>> 66fd1167
          <div class="flex space-x-2 mt-2 sm:mt-0">
            <button
              class="px-4 py-1 text-sm bg-primary_orange_1 text-white rounded-xl border-2 border-primary_orange_1 hover:bg-primary_orange_light hover:border-primary_dark_blue focus:outline-none focus:ring-2 focus:ring-primary_orange_1 focus:ring-offset-2 transition-colors"
              (click)="selectTemplate(template.id)"
            >
              {{ template.draftStatus == "draft" ? 'Rediger' : 'Vis' }}
            </button>

            <button
              (click)="openDeleteModal(template.id)"
              class="px-4 py-1 text-sm bg-red-500 text-white rounded-xl border-2 border-red-500 hover:bg-red-600 hover:border-primary_dark_blue focus:outline-none focus:ring-2 focus:ring-red-500 focus:ring-offset-2 transition-colors"
            >
              Slet
            </button>

            <button
              *ngIf="template.draftStatus === 'finalized'"
              (click)="copyTemplate(template)"
              class="px-3 py-1 text-sm bg-indigo-500 text-white rounded-md hover:bg-indigo-600"
            >
              Kopiér
            </button>
          </div>
        </li>
      </ul>

      <!-- Pagination Component -->
      <app-pagination 
        *ngIf="!isLoading && !errorMessage"
        [currentPage]="currentPage"
        [totalPages]="totalPages"
        (pageChange)="handlePageChange($event)"
        [showPageNumbers]="false">
      </app-pagination>
    </ng-container>

    <!-- Template Editor -->
    <ng-template #editor>
      <app-template-editor
        [template]="selectedTemplate!"
        (saveTemplate)="onSaveTemplate($event)"
        (finalizeDraft)="onFinalizeTemplate($event)"
        (cancelEdit)="onCancelEdit()">
      </app-template-editor>
    </ng-template>

    <div *ngIf="showLockedModal" class="fixed inset-0 flex items-center justify-center bg-black bg-opacity-50">
      <div class="bg-white rounded-lg shadow-lg p-6 max-w-sm w-full">
        <h3 class="text-lg font-semibold mb-4">Skabelonen er udgivet</h3>
            <p class="mb-6">
              Denne skabelon er i skrivebeskyttet tilstand.<br />
              Vælg <strong>Kopiér</strong> i listen, hvis du vil lave ændringer på en
              redigerbar version.
            </p>
        <div class="flex justify-end">
          <button (click)="closeLockedModal()" class="px-4 py-2 bg-blue-500 text-white rounded hover:bg-blue-600 focus:outline-none">
            Luk
          </button>
        </div>
      </div>
    </div>

    <div *ngIf="templateToDelete" class="fixed inset-0 flex items-center justify-center bg-black bg-opacity-50">
      <div class="bg-white rounded-lg shadow-lg p-6 max-w-sm w-full">
        <h3 class="text-lg font-semibold mb-4">
          {{ deleteConfirmationStep === 0 ? 'Bekræft Sletning' : 'Sidste Advarsel' }}
        </h3>
        <p class="mb-6">
          {{ deleteConfirmationStep === 0 
             ? 'Er du sikker på, at du vil slette denne skabelon? Denne handling vil slette relaterede data.'
             : 'Advarsel: Denne handling kan ikke fortrydes. Sletning af denne skabelon vil permanent fjerne alle relaterede data. Er du helt sikker på, at du vil fortsætte?'
          }}
        </p>
        <div class="flex justify-end space-x-3">
          <button (click)="cancelDelete()"
            class="px-4 py-2 bg-gray-300 rounded hover:bg-gray-400 focus:outline-none">
            Annuller
          </button>
          <button (click)="confirmDelete()"
            class="px-4 py-2 bg-red-500 text-white rounded hover:bg-red-600 focus:outline-none">
            {{ deleteConfirmationStep === 0 ? 'Slet' : 'Slet Permanent' }}
          </button>
        </div>
      </div>
    </div>
  </div>
</div><|MERGE_RESOLUTION|>--- conflicted
+++ resolved
@@ -62,7 +62,6 @@
           *ngFor="let template of templateBases"
           class="flex flex-col sm:flex-row justify-between items-center p-4 bg-gray-50 rounded-xl border border-primary_orange_1 shadow-sm hover:bg-primary_orange_light/10 transition-colors"
         >
-<<<<<<< HEAD
           <!-- title + status badge -->
           <span class="flex items-center gap-2 text-gray-800 font-medium">
             {{ template.title }}
@@ -78,9 +77,6 @@
           </span>
 
           <!-- action buttons -->
-=======
-          <span class="text-primary_dark_blue font-semibold text-center sm:text-left">{{ template.title }}</span>
->>>>>>> 66fd1167
           <div class="flex space-x-2 mt-2 sm:mt-0">
             <button
               class="px-4 py-1 text-sm bg-primary_orange_1 text-white rounded-xl border-2 border-primary_orange_1 hover:bg-primary_orange_light hover:border-primary_dark_blue focus:outline-none focus:ring-2 focus:ring-primary_orange_1 focus:ring-offset-2 transition-colors"
