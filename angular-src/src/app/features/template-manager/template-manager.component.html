<!-- Template List Section -->
<div class="flex flex-col items-center w-full min-h-full  p-4 sm:p-8">
  <div class="flex flex-col max-w-5xl w-full bg-white/90 shadow-lg rounded-xl border-2 border-primary_orange_1 p-4 sm:p-10">
    <ng-container *ngIf="!selectedTemplate; else editor">
      <h2 class="text-2xl font-bold text-primary_dark_blue mb-6 text-center sm:text-left tracking-tight">{{'TMP_TITLE_ADMINISTER_TEMPLATES'| translate}}</h2>

      <!-- Search & Actions -->
      <div class="grid grid-cols-1 sm:grid-cols-[auto_1fr_auto] gap-6 items-center w-full">
        <button 
          (click)="addTemplate()" 
<<<<<<< HEAD
          class="bg-primary_orange_1 hover:bg-primary_orange_light text-white font-bold py-2 px-6 rounded-xl shadow transition-colors w-full sm:w-auto border-2 border-primary_orange_1 hover:border-primary_dark_blue">
=======
          class="bg-primary_orange_1 hover:bg-primary_orange_light text-white font-bold py-2 px-6 rounded-xl shadow transition-colors w-full sm:w-auto ">
>>>>>>> 83f4428c
          <!-- {{'TMP_ADD_TEMPLATE' | translate}} TMP_BUTTON_CREATE_NEW -->
              {{'TMP_BUTTON_CREATE_NEW' | translate}}
        </button>

        <div class="flex w-full items-center gap-4">
          <select
            #searchType
            (change)="onSearchTypeChange(searchType.value)"
            class="border-2 border-primary_orange_1 rounded-xl px-3 py-2 focus:ring-primary_orange_1 focus:border-primary_orange_1 text-sm min-w-[150px] bg-gray-50"
          >
            <option value="name" selected>{{'TMP_SEARCH_BY_NAME' | translate}}</option>
            <option value="id">{{'TMP_SEARCH_BY_ID' | translate}}</option>
          </select>

          <input
            #search
            type="text"
            (input)="onSearchChange(search.value)"
            placeholder="{{'TMP_SEARCH_PLACEHOLDER' | translate}}"
            class="px-4 py-2 border-2 border-primary_orange_1 rounded-xl shadow-sm focus:ring-primary_orange_1 focus:border-primary_orange_1 text-sm flex-grow min-w-[200px] bg-gray-50"
          />
        </div>

<<<<<<< HEAD
        <div class="flex w-full sm:w-auto flex-col sm:flex-row gap-2">
=======
        <div class="flex w-full sm:w-auto flex-col sm:flex-row gap-2 items-center">
>>>>>>> 83f4428c
          <label for="pageSize" class="text-primary_dark_blue font-medium">{{'TMP_ITEMS_PER_PAGE'| translate}}</label>
          <select
            #pageSize
            id="pageSize"
            (change)="onPageSizeChange(pageSize.value)"
            class="border-2 border-primary_orange_1 rounded-xl px-3 py-2 focus:ring-primary_orange_1 focus:border-primary_orange_1 text-sm w-full sm:w-auto bg-gray-50"
          >
            <option *ngFor="let size of pageSizeOptions" [value]="size" [selected]="isSelectedPageSize(size)">
              {{ size }}
            </option>
          </select>
        </div>
      </div>

      <!-- Loading Indicator Inside Content -->
      <div class="flex justify-center items-center min-h-[150px]" *ngIf="isLoading">
        <!--  -->
        <app-loading></app-loading>
      </div>

      <!-- Error Message -->
      <div *ngIf="errorMessage" class="text-center p-4">
        <p class="text-red-500 font-semibold text-lg">{{ errorMessage | translate}}</p>
      </div>

      <!-- Template List -->
      <ul class="space-y-4 mt-4" *ngIf="!isLoading && !errorMessage">
        <li
          *ngFor="let template of templateBases"
<<<<<<< HEAD
          class="flex flex-col sm:flex-row justify-between items-center p-4 bg-gray-50 rounded-xl border border-primary_orange_1 shadow-sm hover:bg-primary_orange_light/10 transition-colors"
=======
          class="flex flex-col sm:flex-row justify-between items-center p-4 bg-gray-50 rounded-xl border border-primary_orange_1 shadow-sm hover:bg-gray-100 transition-colors"
>>>>>>> 83f4428c
        >
          <!-- title + status badge -->
          <span class="flex items-center gap-2 text-gray-800 font-medium">
            {{ template.title }}
            <span
              class="px-2 py-0.5 rounded text-xs font-semibold"
              [ngClass]="{
                'bg-yellow-100 text-yellow-800': template.templateStatus === templateStatus.Draft,
                'bg-green-100 text-green-800':  template.templateStatus === templateStatus.Finalized
              }"
            >
              {{ template.templateStatus | titlecase }}
            </span>
          </span>

          <!-- action buttons -->
          <div class="flex space-x-2 mt-2 sm:mt-0">
            <button
<<<<<<< HEAD
              class="px-4 py-1 text-sm bg-yellow-500 text-black rounded-xl border-2 border-yellow-500 hover:bg-yellow-400 hover:border-yellow-600 focus:outline-none focus:ring-2 focus:ring-yellow-500 focus:ring-offset-2 transition-colors"
=======
              class="px-4 py-1 text-sm bg-yellow-500 text-white rounded-xl hover:bg-yellow-600 focus:outline-none focus:ring-2 focus:ring-yellow-500 focus:ring-offset-2 transition-colors"
>>>>>>> 83f4428c
              (click)="selectTemplate(template.id)"
            >
              {{ template.templateStatus == templateStatus.Draft ? 'Rediger' : 'COMMON.BUTTONS.VIEW'|translate }}
            </button>

            <button
                (click)="showModal(TemplateModalType.Delete, template.id)"
<<<<<<< HEAD
              class="px-4 py-1 text-sm bg-red-500 text-white rounded-xl border-2 border-red-500 hover:bg-red-600 hover:border-primary_dark_blue focus:outline-none focus:ring-2 focus:ring-red-500 focus:ring-offset-2 transition-colors"
=======
              class="px-4 py-1 text-sm bg-red-500 text-white rounded-xl  hover:bg-red-600  focus:outline-none focus:ring-2 focus:ring-red-500 focus:ring-offset-2 transition-colors"
>>>>>>> 83f4428c
            >
              {{ 'TMP_BUTTON_DELETE' | translate }}
            </button>

            <button
               (click)="showModal(TemplateModalType.Copy, template.id)"
              class="px-3 py-1 text-sm bg-indigo-500 text-white rounded-md hover:bg-indigo-600"
            >
              {{'COMMON.BUTTONS.COPY'| translate}}
            </button>
          </div>
        </li>
      </ul>

      <!-- Pagination Component -->
      <app-pagination 
        *ngIf="!isLoading && !errorMessage"
        [currentPage]="currentPage"
        [totalPages]="totalPages"
        (pageChange)="handlePageChange($event)"
        [showPageNumbers]="false">
      </app-pagination>
    </ng-container>

    <!-- Template Editor -->
    <ng-template #editor>
      <app-template-editor
        [template]="selectedTemplate!"
        (saveTemplate)="onSaveTemplate($event)"
        (finalizeDraft)="onFinalizeTemplate($event)"
        (cancelEdit)="onCancelEdit()">
      </app-template-editor>
    </ng-template>

<app-modal
  [isOpen]="isModalOpen"
  [title]="modalTitle"
  [text]="modalText"
  [confirmText]="confirmText"
  [cancelText]="cancelText"
  (confirm)="onModalConfirm()"
  (cancel)="onModalCancel()">
</app-modal>
</div><|MERGE_RESOLUTION|>--- conflicted
+++ resolved
@@ -8,11 +8,7 @@
       <div class="grid grid-cols-1 sm:grid-cols-[auto_1fr_auto] gap-6 items-center w-full">
         <button 
           (click)="addTemplate()" 
-<<<<<<< HEAD
-          class="bg-primary_orange_1 hover:bg-primary_orange_light text-white font-bold py-2 px-6 rounded-xl shadow transition-colors w-full sm:w-auto border-2 border-primary_orange_1 hover:border-primary_dark_blue">
-=======
           class="bg-primary_orange_1 hover:bg-primary_orange_light text-white font-bold py-2 px-6 rounded-xl shadow transition-colors w-full sm:w-auto ">
->>>>>>> 83f4428c
           <!-- {{'TMP_ADD_TEMPLATE' | translate}} TMP_BUTTON_CREATE_NEW -->
               {{'TMP_BUTTON_CREATE_NEW' | translate}}
         </button>
@@ -36,11 +32,7 @@
           />
         </div>
 
-<<<<<<< HEAD
-        <div class="flex w-full sm:w-auto flex-col sm:flex-row gap-2">
-=======
         <div class="flex w-full sm:w-auto flex-col sm:flex-row gap-2 items-center">
->>>>>>> 83f4428c
           <label for="pageSize" class="text-primary_dark_blue font-medium">{{'TMP_ITEMS_PER_PAGE'| translate}}</label>
           <select
             #pageSize
@@ -70,11 +62,7 @@
       <ul class="space-y-4 mt-4" *ngIf="!isLoading && !errorMessage">
         <li
           *ngFor="let template of templateBases"
-<<<<<<< HEAD
-          class="flex flex-col sm:flex-row justify-between items-center p-4 bg-gray-50 rounded-xl border border-primary_orange_1 shadow-sm hover:bg-primary_orange_light/10 transition-colors"
-=======
           class="flex flex-col sm:flex-row justify-between items-center p-4 bg-gray-50 rounded-xl border border-primary_orange_1 shadow-sm hover:bg-gray-100 transition-colors"
->>>>>>> 83f4428c
         >
           <!-- title + status badge -->
           <span class="flex items-center gap-2 text-gray-800 font-medium">
@@ -93,11 +81,7 @@
           <!-- action buttons -->
           <div class="flex space-x-2 mt-2 sm:mt-0">
             <button
-<<<<<<< HEAD
-              class="px-4 py-1 text-sm bg-yellow-500 text-black rounded-xl border-2 border-yellow-500 hover:bg-yellow-400 hover:border-yellow-600 focus:outline-none focus:ring-2 focus:ring-yellow-500 focus:ring-offset-2 transition-colors"
-=======
               class="px-4 py-1 text-sm bg-yellow-500 text-white rounded-xl hover:bg-yellow-600 focus:outline-none focus:ring-2 focus:ring-yellow-500 focus:ring-offset-2 transition-colors"
->>>>>>> 83f4428c
               (click)="selectTemplate(template.id)"
             >
               {{ template.templateStatus == templateStatus.Draft ? 'Rediger' : 'COMMON.BUTTONS.VIEW'|translate }}
@@ -105,11 +89,7 @@
 
             <button
                 (click)="showModal(TemplateModalType.Delete, template.id)"
-<<<<<<< HEAD
-              class="px-4 py-1 text-sm bg-red-500 text-white rounded-xl border-2 border-red-500 hover:bg-red-600 hover:border-primary_dark_blue focus:outline-none focus:ring-2 focus:ring-red-500 focus:ring-offset-2 transition-colors"
-=======
               class="px-4 py-1 text-sm bg-red-500 text-white rounded-xl  hover:bg-red-600  focus:outline-none focus:ring-2 focus:ring-red-500 focus:ring-offset-2 transition-colors"
->>>>>>> 83f4428c
             >
               {{ 'TMP_BUTTON_DELETE' | translate }}
             </button>
