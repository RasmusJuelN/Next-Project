<!-- Template List Section -->
<div class="flex flex-col items-center w-full min-h-full  p-4 sm:p-8">
  <div class="flex flex-col max-w-5xl w-full bg-white shadow-lg rounded-xl border-2 border-primary_orange_1 p-4 sm:p-10">
    <ng-container *ngIf="!selectedTemplate; else editor">
      <h2 class="text-2xl font-bold text-primary_dark_blue mb-6 text-center sm:text-left tracking-tight">{{'TMP_TITLE_ADMINISTER_TEMPLATES'| translate}}</h2>

      <!-- Search & Actions -->
      <div class="grid grid-cols-1 sm:grid-cols-[auto_1fr_auto] gap-6 items-center w-full">
        <button 
          (click)="addTemplate()" 
          class="bg-primary_orange_1 hover:bg-primary_orange_light text-white font-bold py-2 px-6 rounded-xl shadow transition-colors w-full sm:w-auto border-2 border-primary_orange_1 hover:border-primary_dark_blue">
          <!-- {{'TMP_ADD_TEMPLATE' | translate}} TMP_BUTTON_CREATE_NEW -->
              {{'TMP_BUTTON_CREATE_NEW' | translate}}
        </button>

        <div class="flex w-full items-center gap-4">
          <select
            #searchType
            (change)="onSearchTypeChange(searchType.value)"
            class="border-2 border-primary_orange_1 rounded-xl px-3 py-2 focus:ring-primary_orange_1 focus:border-primary_orange_1 text-sm min-w-[150px] bg-gray-50"
          >
            <option value="name" selected>{{'TMP_SEARCH_BY_NAME' | translate}}</option>
            <option value="id">{{'TMP_SEARCH_BY_ID' | translate}}</option>
          </select>

          <input
            #search
            type="text"
            (input)="onSearchChange(search.value)"
            placeholder="{{'TMP_SEARCH_PLACEHOLDER' | translate}}"
            class="px-4 py-2 border-2 border-primary_orange_1 rounded-xl shadow-sm focus:ring-primary_orange_1 focus:border-primary_orange_1 text-sm flex-grow min-w-[200px] bg-gray-50"
          />
        </div>

        <div class="flex w-full sm:w-auto flex-col sm:flex-row gap-2">
          <label for="pageSize" class="text-primary_dark_blue font-medium">{{'TMP_ITEMS_PER_PAGE'| translate}}</label>
          <select
            #pageSize
            id="pageSize"
            (change)="onPageSizeChange(pageSize.value)"
            class="border-2 border-primary_orange_1 rounded-xl px-3 py-2 focus:ring-primary_orange_1 focus:border-primary_orange_1 text-sm w-full sm:w-auto bg-gray-50"
          >
            <option *ngFor="let size of pageSizeOptions" [value]="size" [selected]="isSelectedPageSize(size)">
              {{ size }}
            </option>
          </select>
        </div>
      </div>

      <!-- Loading Indicator Inside Content -->
      <div class="flex justify-center items-center min-h-[150px]" *ngIf="isLoading">
        <!--  -->
        <app-loading></app-loading>
      </div>

      <!-- Error Message -->
      <div *ngIf="errorMessage" class="text-center p-4">
        <p class="text-red-500 font-semibold text-lg">{{ errorMessage | translate}}</p>
      </div>

      <!-- Template List -->
      <ul class="space-y-4 mt-4" *ngIf="!isLoading && !errorMessage">
        <li
          *ngFor="let template of templateBases"
          class="flex flex-col sm:flex-row justify-between items-center p-4 bg-gray-50 rounded-xl border border-primary_orange_1 shadow-sm hover:bg-primary_orange_light/10 transition-colors"
        >
<<<<<<< HEAD
          <span class="text-primary_dark_blue font-semibold text-center sm:text-left">{{ template.title  |translate}}</span>
=======
          <!-- title + status badge -->
          <span class="flex items-center gap-2 text-gray-800 font-medium">
            {{ template.title }}
            <span
              class="px-2 py-0.5 rounded text-xs font-semibold"
              [ngClass]="{
                'bg-yellow-100 text-yellow-800': template.templateStatus === templateStatus.Draft,
                'bg-green-100 text-green-800':  template.templateStatus === templateStatus.Finalized
              }"
            >
              {{ template.templateStatus | titlecase }}
            </span>
          </span>

          <!-- action buttons -->
>>>>>>> 43862519
          <div class="flex space-x-2 mt-2 sm:mt-0">
            <button
              class="px-4 py-1 text-sm bg-yellow-500 text-black rounded-xl border-2 border-yellow-500 hover:bg-yellow-400 hover:border-yellow-600 focus:outline-none focus:ring-2 focus:ring-yellow-500 focus:ring-offset-2 transition-colors"
              (click)="selectTemplate(template.id)"
            >
<<<<<<< HEAD
              {{'TMP_BUTTON_EDIT' | translate }}
=======
              {{ template.templateStatus == templateStatus.Draft ? 'Rediger' : 'Vis' }}
>>>>>>> 43862519
            </button>

            <button
                (click)="showModal(TemplateModalType.Delete, template.id)"
              class="px-4 py-1 text-sm bg-red-500 text-white rounded-xl border-2 border-red-500 hover:bg-red-600 hover:border-primary_dark_blue focus:outline-none focus:ring-2 focus:ring-red-500 focus:ring-offset-2 transition-colors"
            >
              {{ 'TMP_BUTTON_DELETE' | translate }}
            </button>

            <button
               (click)="showModal(TemplateModalType.Copy, template.id)"
              class="px-3 py-1 text-sm bg-indigo-500 text-white rounded-md hover:bg-indigo-600"
            >
              Kopiér
            </button>
          </div>
        </li>
      </ul>

      <!-- Pagination Component -->
      <app-pagination 
        *ngIf="!isLoading && !errorMessage"
        [currentPage]="currentPage"
        [totalPages]="totalPages"
        (pageChange)="handlePageChange($event)"
        [showPageNumbers]="false">
      </app-pagination>
    </ng-container>

    <!-- Template Editor -->
    <ng-template #editor>
      <app-template-editor
        [template]="selectedTemplate!"
        (saveTemplate)="onSaveTemplate($event)"
        (finalizeDraft)="onFinalizeTemplate($event)"
        (cancelEdit)="onCancelEdit()">
      </app-template-editor>
    </ng-template>

<<<<<<< HEAD
    <div *ngIf="showLockedModal" class="fixed inset-0 flex items-center justify-center bg-black bg-opacity-50">
      <div class="bg-white rounded-lg shadow-lg p-6 max-w-sm w-full">
        <h3 class="text-lg font-semibold mb-4">{{'TMP_LOCKED_TITLE'| translate}}</h3>
        <p class="mb-6">{{'TMP_LOCKED_MSG'| translate}}</p>
        <div class="flex justify-end">
          <button (click)="closeLockedModal()" class="px-4 py-2 bg-blue-500 text-white rounded hover:bg-blue-600 focus:outline-none">
            <!-- Luk -->
             {{'TMP_CANCEL' | translate}}
          </button>
        </div>
      </div>
    </div>

    <div *ngIf="templateToDelete" class="fixed inset-0 flex items-center justify-center bg-black bg-opacity-50">
      <div class="bg-white rounded-lg shadow-lg p-6 max-w-sm w-full">
        <h3 class="text-lg font-semibold mb-4">
          {{ deleteConfirmationStep === 0 ? 'Bekræft Sletning' : 'Sidste Advarsel' }}
                <!-- {{ deleteConfirmationStep === 0 ? ('TMP_DELETE_CONFIRM_TITLE' | translate) : ('TMP_DELETE_FINAL_WARNING' | translate) }} -->

        </h3>
        <p class="mb-6">
          {{ deleteConfirmationStep === 0 
          ? ('TMP_DELETE_CONFIRM_MSG' | translate)
          : 'TMP_DELETE_FINAL_WARN_MSG' | translate
            
           
          }}
        </p>
        <div class="flex justify-end space-x-3">
          <button (click)="cancelDelete()"
            class="px-4 py-2 bg-gray-300 rounded hover:bg-gray-400 focus:outline-none">
            {{'TMP_CANCEL' | translate}}
          </button>
          <button (click)="confirmDelete()"
            class="px-4 py-2 bg-red-500 text-white rounded hover:bg-red-600 focus:outline-none">
            {{ deleteConfirmationStep === 0 ? ('TMP_DELETE' | translate) : ('TMP_DELETE_ PERMANENT') | translate }}
          </button>
        </div>
      </div>
    </div>

  </div>
=======
<app-modal
  [isOpen]="isModalOpen"
  [title]="modalTitle"
  [text]="modalText"
  [confirmText]="confirmText"
  [cancelText]="cancelText"
  (confirm)="onModalConfirm()"
  (cancel)="onModalCancel()">
</app-modal>
>>>>>>> 43862519
</div><|MERGE_RESOLUTION|>--- conflicted
+++ resolved
@@ -64,9 +64,6 @@
           *ngFor="let template of templateBases"
           class="flex flex-col sm:flex-row justify-between items-center p-4 bg-gray-50 rounded-xl border border-primary_orange_1 shadow-sm hover:bg-primary_orange_light/10 transition-colors"
         >
-<<<<<<< HEAD
-          <span class="text-primary_dark_blue font-semibold text-center sm:text-left">{{ template.title  |translate}}</span>
-=======
           <!-- title + status badge -->
           <span class="flex items-center gap-2 text-gray-800 font-medium">
             {{ template.title }}
@@ -82,17 +79,12 @@
           </span>
 
           <!-- action buttons -->
->>>>>>> 43862519
           <div class="flex space-x-2 mt-2 sm:mt-0">
             <button
               class="px-4 py-1 text-sm bg-yellow-500 text-black rounded-xl border-2 border-yellow-500 hover:bg-yellow-400 hover:border-yellow-600 focus:outline-none focus:ring-2 focus:ring-yellow-500 focus:ring-offset-2 transition-colors"
               (click)="selectTemplate(template.id)"
             >
-<<<<<<< HEAD
-              {{'TMP_BUTTON_EDIT' | translate }}
-=======
               {{ template.templateStatus == templateStatus.Draft ? 'Rediger' : 'Vis' }}
->>>>>>> 43862519
             </button>
 
             <button
@@ -132,50 +124,6 @@
       </app-template-editor>
     </ng-template>
 
-<<<<<<< HEAD
-    <div *ngIf="showLockedModal" class="fixed inset-0 flex items-center justify-center bg-black bg-opacity-50">
-      <div class="bg-white rounded-lg shadow-lg p-6 max-w-sm w-full">
-        <h3 class="text-lg font-semibold mb-4">{{'TMP_LOCKED_TITLE'| translate}}</h3>
-        <p class="mb-6">{{'TMP_LOCKED_MSG'| translate}}</p>
-        <div class="flex justify-end">
-          <button (click)="closeLockedModal()" class="px-4 py-2 bg-blue-500 text-white rounded hover:bg-blue-600 focus:outline-none">
-            <!-- Luk -->
-             {{'TMP_CANCEL' | translate}}
-          </button>
-        </div>
-      </div>
-    </div>
-
-    <div *ngIf="templateToDelete" class="fixed inset-0 flex items-center justify-center bg-black bg-opacity-50">
-      <div class="bg-white rounded-lg shadow-lg p-6 max-w-sm w-full">
-        <h3 class="text-lg font-semibold mb-4">
-          {{ deleteConfirmationStep === 0 ? 'Bekræft Sletning' : 'Sidste Advarsel' }}
-                <!-- {{ deleteConfirmationStep === 0 ? ('TMP_DELETE_CONFIRM_TITLE' | translate) : ('TMP_DELETE_FINAL_WARNING' | translate) }} -->
-
-        </h3>
-        <p class="mb-6">
-          {{ deleteConfirmationStep === 0 
-          ? ('TMP_DELETE_CONFIRM_MSG' | translate)
-          : 'TMP_DELETE_FINAL_WARN_MSG' | translate
-            
-           
-          }}
-        </p>
-        <div class="flex justify-end space-x-3">
-          <button (click)="cancelDelete()"
-            class="px-4 py-2 bg-gray-300 rounded hover:bg-gray-400 focus:outline-none">
-            {{'TMP_CANCEL' | translate}}
-          </button>
-          <button (click)="confirmDelete()"
-            class="px-4 py-2 bg-red-500 text-white rounded hover:bg-red-600 focus:outline-none">
-            {{ deleteConfirmationStep === 0 ? ('TMP_DELETE' | translate) : ('TMP_DELETE_ PERMANENT') | translate }}
-          </button>
-        </div>
-      </div>
-    </div>
-
-  </div>
-=======
 <app-modal
   [isOpen]="isModalOpen"
   [title]="modalTitle"
@@ -185,5 +133,4 @@
   (confirm)="onModalConfirm()"
   (cancel)="onModalCancel()">
 </app-modal>
->>>>>>> 43862519
 </div>