import { TemplateBase } from "../../../shared/models/template.model";

  
<<<<<<< HEAD
  export interface TemplateBaseResponse {
    templateBases: TemplateBase[];
    queryCursor?: string; // Cursor for next items.
    totalCount: number;
  }
=======
/**
 * Represents a paginated response of template bases.
 */
export interface TemplateBaseResponse {
  /** Array of template bases. */
  templateBases: TemplateBase[];

  /** Cursor for requesting the next page of results (if available). */
  queryCursor?: string;

  /** Total number of templates available. */
  totalCount: number;
}
>>>>>>> 83f4428c
<|MERGE_RESOLUTION|>--- conflicted
+++ resolved
@@ -1,13 +1,6 @@
 import { TemplateBase } from "../../../shared/models/template.model";
 
   
-<<<<<<< HEAD
-  export interface TemplateBaseResponse {
-    templateBases: TemplateBase[];
-    queryCursor?: string; // Cursor for next items.
-    totalCount: number;
-  }
-=======
 /**
  * Represents a paginated response of template bases.
  */
@@ -20,5 +13,4 @@
 
   /** Total number of templates available. */
   totalCount: number;
-}
->>>>>>> 83f4428c
+}