--- conflicted
+++ resolved
@@ -30,18 +30,10 @@
  * - Disabling edits when in readonly mode.
  */
 @Component({
-<<<<<<< HEAD
     selector: 'app-question-editor',
-    imports: [FormsModule, CommonModule, TranslateModule],
+    imports: [FormsModule, CommonModule, TranslateModule, DragDropModule, DragDropModule],
     templateUrl: './question-editor.component.html',
     styleUrls: ['./question-editor.component.css']
-=======
-  selector: "app-question-editor",
-  standalone: true,
-  imports: [FormsModule, CommonModule, TranslateModule, DragDropModule],
-  templateUrl: "./question-editor.component.html",
-  styleUrls: ["./question-editor.component.css"],
->>>>>>> 85e1093e
 })
 export class QuestionEditorComponent implements OnChanges {
   @Input() question!: Question;
