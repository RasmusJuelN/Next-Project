--- conflicted
+++ resolved
@@ -16,12 +16,8 @@
     <input
       type="text"
       [(ngModel)]="question.prompt"
-<<<<<<< HEAD
       [disabled]="readonly"
-      class="block w-full px-4 py-2 border border-gray-300 rounded-lg shadow-sm focus:ring-blue-500 focus:border-blue-500 sm:text-sm"
-=======
       class="block w-full px-4 py-2 border-2 border-primary_orange_1 rounded-xl shadow-sm focus:ring-primary_orange_1 focus:border-primary_orange_1 sm:text-sm bg-gray-50"
->>>>>>> 66fd1167
       placeholder="Indtast spørgsmålets titel"
     />
   </div>
@@ -51,13 +47,8 @@
           <label class="block text-sm font-medium text-primary_dark_blue mb-2">Label:</label>
           <textarea
             [(ngModel)]="option.displayText"
-<<<<<<< HEAD
             [readOnly]="readonly"
-            class="block w-full px-4 py-2 border border-gray-300 rounded-lg shadow-sm focus:ring-blue-500 focus:border-blue-500 sm:text-sm"
-=======
             class="block w-full px-4 py-2 border-2 border-primary_orange_1 rounded-xl shadow-sm focus:ring-primary_orange_1 focus:border-primary_orange_1 sm:text-sm bg-white"
->>>>>>> 66fd1167
-            placeholder="Indtast valgmulighedens label"
           ></textarea>
         </div>
 
@@ -65,28 +56,18 @@
           <button
           *ngIf="!readonly"
             (click)="deleteOption(option.id)"
-<<<<<<< HEAD
             [disabled]="readonly"
-            class="px-4 py-2 bg-red-500 text-white rounded-lg hover:bg-red-600 focus:ring-2 focus:ring-red-400"
-=======
             class="px-4 py-2 bg-red-500 text-white rounded-xl hover:bg-red-600 focus:ring-2 focus:ring-red-400"
->>>>>>> 66fd1167
           >
             Slet Valgmulighed
           </button>
         </div>
       </li>
     </ul>
-<<<<<<< HEAD
     <div class="text-center mt-6" *ngIf="!readonly">                 <!-- NEW -->
-      <button (click)="addOption()" class="px-6 py-2 bg-blue-500 …">
-=======
-    <div class="text-center mt-6">
-      <button
-        (click)="addOption()"
-        class="px-6 py-2 bg-primary_orange_1 text-white font-bold rounded-xl hover:bg-primary_orange_light focus:ring-2 focus:ring-primary_orange_1 focus:outline-none border-2 border-primary_orange_1 hover:border-primary_dark_blue transition-colors"
+      <button (click)="addOption()" 
+      class="px-6 py-2 bg-primary_orange_1 text-white font-bold rounded-xl hover:bg-primary_orange_light focus:ring-2 focus:ring-primary_orange_1 focus:outline-none border-2 border-primary_orange_1 hover:border-primary_dark_blue transition-colors"
       >
->>>>>>> 66fd1167
         Tilføj Ny Valgmulighed
       </button>
     </div>
