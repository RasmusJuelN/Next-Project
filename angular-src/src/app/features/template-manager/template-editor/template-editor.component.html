--- conflicted
+++ resolved
@@ -45,11 +45,7 @@
     <button
       type="button"
       (click)="onCancel()"
-<<<<<<< HEAD
-      class="px-4 py-2 bg-gray-200 text-primary_dark_blue rounded-xl shadow-sm hover:bg-gray-300 focus:ring-2 focus:ring-primary_dark_blue focus:outline-none"
-=======
       class="px-4 py-2 bg-gray-500 text-white rounded-xl shadow-sm hover:bg-gray-600 focus:ring-2 focus:ring-primary_dark_blue focus:outline-none"
->>>>>>> 83f4428c
     >
       <!-- Annuller -->
       {{ 'TMP_CANCEL' | translate }}
@@ -57,11 +53,7 @@
     <button *ngIf="!readonly"
             type="button"
             (click)="onSave()"
-<<<<<<< HEAD
-            class="px-4 py-2 bg-green-500 text-white rounded-xl shadow-sm hover:bg-green-600 focus:ring-2 focus:ring-green-400 focus:outline-none border-2 border-green-500 hover:border-green-700 transition-colors">
-=======
             class="px-4 py-2 bg-green-500 text-white rounded-xl shadow-sm hover:bg-green-600 focus:ring-2 focus:ring-green-400 focus:outline-none transition-colors">
->>>>>>> 83f4428c
       {{ 'TMP_SAVE_TEMPLATE' | translate }}
     </button>
     <button *ngIf="!readonly && template?.id"
@@ -82,30 +74,18 @@
   <ul class="space-y-4">
     <li
       *ngFor="let question of template.questions"
-<<<<<<< HEAD
-      class="flex flex-col sm:flex-row justify-between items-start sm:items-center p-4 bg-gray-50 rounded-xl border border-primary_orange_1 shadow-sm hover:bg-primary_orange_light/10 transition-colors"
-=======
       class="flex flex-col sm:flex-row justify-between items-start sm:items-center p-4 bg-gray-50 rounded-xl border border-primary_orange_1 shadow-sm hover:shadow-lg transition-shadow  transition-colors"
->>>>>>> 83f4428c
     >
       <span class="text-primary_dark_blue font-semibold">{{ question.prompt }}</span>
       <div class="flex space-x-2 mt-2 sm:mt-0">
         <button
-<<<<<<< HEAD
-          class="px-4 py-1 text-sm bg-yellow-500 text-black rounded-xl border-2 border-yellow-500 hover:bg-yellow-400 hover:border-yellow-600 focus:outline-none focus:ring-2 focus:ring-yellow-500 focus:ring-offset-2 transition-colors"
-=======
           class="px-4 py-1 text-sm bg-yellow-500 text-black rounded-xl  hover:bg-yellow-600  focus:outline-none focus:ring-2 focus:ring-yellow-500 focus:ring-offset-2 transition-colors"
->>>>>>> 83f4428c
           (click)="editQuestion(question)"
         >
           {{ readonly ? ('COMMON.BUTTONS.SHOW' | translate) : ('COMMON.BUTTONS.EDIT' | translate) }}
         </button>
         <button *ngIf="!readonly"
-<<<<<<< HEAD
-          class="px-4 py-1 text-sm bg-red-500 text-white rounded-xl border-2 border-red-500 hover:bg-red-600 hover:border-primary_dark_blue focus:outline-none focus:ring-2 focus:ring-red-500 focus:ring-offset-2 transition-colors"
-=======
           class="px-4 py-1 text-sm bg-red-500 text-white rounded-xl  hover:bg-red-600 focus:outline-none focus:ring-2 focus:ring-red-500 focus:ring-offset-2 transition-colors"
->>>>>>> 83f4428c
           (click)="deleteQuestion(question)"
           [disabled]="readonly"
         >
@@ -119,11 +99,7 @@
   <!-- Add Question Button -->
   <div class="mt-4 flex flex-col sm:flex-row sm:space-x-4 space-y-2 sm:space-y-0">
     <button *ngIf="!readonly"
-<<<<<<< HEAD
-        class="px-6 py-2 bg-primary_orange_1 text-white font-bold rounded-xl hover:bg-primary_orange_light focus:ring-2 focus:ring-primary_orange_1 focus:outline-none border-2 border-primary_orange_1 hover:border-primary_dark_blue transition-colors"
-=======
         class="px-6 py-2 bg-primary_orange_1 text-white font-bold rounded-xl hover:bg-primary_orange_light focus:ring-2 focus:ring-primary_orange_1 focus:outline-none  transition-colors"
->>>>>>> 83f4428c
         (click)="addQuestion()">
       <!-- Tilføj Nyt Spørgsmål -->
        {{ 'TMP_ADD_QUESTION' | translate }}
