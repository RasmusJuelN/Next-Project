--- conflicted
+++ resolved
@@ -81,13 +81,9 @@
   }
 
 
-<<<<<<< HEAD
-  // WIP
-=======
   /**
    * updates a draft template to finalized
    */
->>>>>>> 83f4428c
   upgradeTemplate(templateId: string): Observable<Template>{
     const url = `${this.apiUrl}/${templateId}/finalize`;
     return this.apiService.post<Template>(url, {});
