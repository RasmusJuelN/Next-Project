--- conflicted
+++ resolved
@@ -1,11 +1,7 @@
 import { inject, Injectable } from '@angular/core';
 import { environment } from '../../../../environments/environment';
 import { ApiService } from '../../../core/services/api.service';
-<<<<<<< HEAD
-import { ActiveQuestionnaire, ResponseActiveQuestionnaireBase, TemplateBaseResponse, UserPaginationResult } from '../models/active.models';
-=======
 import { ActiveQuestionnaire, QuestionnaireGroupKeysetPaginationResult, ResponseActiveQuestionnaireBase, TemplateBaseResponse, UserPaginationResult } from '../models/active.models';
->>>>>>> 83f4428c
 import { PaginationResponse } from '../../../shared/models/Pagination.model';
 import { Observable } from 'rxjs';
 import { HttpParams } from '@angular/common/http';
@@ -97,20 +93,9 @@
     params = params.set('QueryCursor', queryCursor);
   }
 
-<<<<<<< HEAD
-  createActiveQuestionnaire(aq: { studentIds: string[]; teacherIds: string[]; templateId: string }): Observable<ActiveQuestionnaire[]> {
-  const body = {
-    StudentIds: aq.studentIds,
-    TeacherIds: aq.teacherIds,
-    TemplateId: aq.templateId
-  };
-  return this.apiService.post<ActiveQuestionnaire[]>(`${this.apiUrl}/activate`, body);
-}
-=======
   if (searchTitle) {
     params = params.set('Title', searchTitle);
   }
->>>>>>> 83f4428c
 
   return this.apiService.get<QuestionnaireGroupKeysetPaginationResult>(
     `${this.apiUrl}/groups/paginated`,
