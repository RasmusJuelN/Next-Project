--- conflicted
+++ resolved
@@ -43,19 +43,6 @@
       queryCursor?: string; // Cursor for next items.
       totalCount: number;
     }
-<<<<<<< HEAD
-  //   export interface LdapUserDTO {
-  //     name: string;
-  // }
-  
-  export interface Student {
-  id: string;
-  name: string;
-  className: string;
-  // fullName?: string;
-  // userName?: string;
-}
-=======
 
     // Base DTO for a group (similar to QuestionnaireGroupBase in backend)
 export interface QuestionnaireGroupResult {
@@ -83,4 +70,15 @@
 }
 
 export { TemplateBase };
->>>>>>> f3da1821
+
+  //   export interface LdapUserDTO {
+  //     name: string;
+  // }
+  
+  export interface Student {
+  id: string;
+  name: string;
+  className: string;
+  // fullName?: string;
+  // userName?: string;
+}