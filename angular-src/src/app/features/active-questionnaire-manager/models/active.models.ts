import { TemplateBase } from "../../../shared/models/template.model";
import { User } from "../../../shared/models/user.model";
export type TemplateStatus = 'draft' | 'finalized';

export interface ActiveQuestionnaire {
    id: string;
    title: string;
    description?: string;
    activatedAt: Date;
    student: User;
    teacher: User;
    studentCompletedAt: Date | null;
    teacherCompletedAt: Date | null;
}
  
  export interface ActiveQuestionnaireBase {
    id: string;
    title?: string
    description?: string
    activatedAt: Date
    student: User
    teacher: User
    studentCompletedAt: Date | null;
    teacherCompletedAt: Date | null;
  }


    export interface ResponseActiveQuestionnaireBase {
      activeQuestionnaireBases: ActiveQuestionnaireBase[];
      queryCursor?: string; // Cursor for next items.
      totalCount: number;
    }

    export interface UserPaginationResult {
      userBases: User[];
      sessionId: string;
      hasMore: boolean;
    }

    
    export interface TemplateBaseResponse {
      templateBases: TemplateBase[];
      queryCursor?: string; // Cursor for next items.
      totalCount: number;
    }

<<<<<<< HEAD
=======
    // Base DTO for a group (similar to QuestionnaireGroupBase in backend)
export interface QuestionnaireGroupResult {
  groupId: string;
  name: string;
  templateId: string;
  questionnaires: QuestionnaireBase[];
}

export interface QuestionnaireBase {
  id: string;
  title: string;
  description?: string;
  activatedAt: string; // or Date
  student: User;
  teacher: User;
  studentCompletedAt?: string; // or Date
  teacherCompletedAt?: string; // or Date
}
// Response DTO for keyset pagination
export interface QuestionnaireGroupKeysetPaginationResult {
  groups: QuestionnaireGroupResult[];
  queryCursor?: string;
  totalCount: number;
}

>>>>>>> 83f4428c
export { TemplateBase };<|MERGE_RESOLUTION|>--- conflicted
+++ resolved
@@ -44,8 +44,6 @@
       totalCount: number;
     }
 
-<<<<<<< HEAD
-=======
     // Base DTO for a group (similar to QuestionnaireGroupBase in backend)
 export interface QuestionnaireGroupResult {
   groupId: string;
@@ -71,5 +69,4 @@
   totalCount: number;
 }
 
->>>>>>> 83f4428c
 export { TemplateBase };