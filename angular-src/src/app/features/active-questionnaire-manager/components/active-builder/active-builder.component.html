--- conflicted
+++ resolved
@@ -171,15 +171,6 @@
           }
         </div>
       </div>
-<<<<<<< HEAD
-      <div class="flex flex-col row-start-2 col-start-2">
-        <label class="text-gray-700 text-sm mb-1 sm:mb-2">{{ 'ACTIVE_BUILDER.CREATE_QUESTIONNAIRE_NAME' | translate }}</label>
-        <input type="text" placeholder="{{ 'ACTIVE_BUILDER.PLACEHOLDER_ANONYMOUS_NAME' | translate }}" [(ngModel)]="groupName"
-          class="px-4 py-2 border border-primary_orange_1 rounded-xl shadow-sm focus:ring-primary_orange_1 focus:border-primary_orange_1 text-sm w-full bg-gray-50" />
-        <div *ngIf="groupNameError" class="text-red-500 text-sm mt-2">
-          {{ groupNameError }}
-        </div>
-=======
       
       <!-- Finish and Cancel Buttons -->
       <div class="md:col-span-2 mt-6 p-4 bg-gray-50 border border-gray-200 rounded-xl flex flex-col sm:flex-row justify-center space-y-4 sm:space-y-0 sm:space-x-4">
@@ -190,7 +181,6 @@
         <button (click)="onBackToList()" class="bg-gray-500 hover:bg-gray-600 text-white font-bold py-2 px-4 rounded-xl">
           {{ 'ACTIVE_BUILDER.CANCEL' | translate }}
         </button>
->>>>>>> c0ce9141
       </div>
     </div>
   }
@@ -450,43 +440,6 @@
           {{ 'ACTIVE_BUILDER.CANCEL' | translate }}
         </button>
       </div>
-<<<<<<< HEAD
-
-      <!-- Selected Templates List -->
-      <div *ngIf="template.selected.length > 0"
-        class="mt-2 text-sm font-medium text-gray-700 bg-gray-100 p-2 rounded-lg">
-        <strong>{{ 'ACTIVE_BUILDER.SELECTED_TEMPLATES' | translate }}</strong>
-        <ul class="mt-1 space-y-1">
-          <li *ngFor="let temp of template.selected" class="flex justify-between items-center">
-            <span>{{ temp.title }}</span>
-            <button (click)="select('template', temp)"
-              class="ml-2 px-2 py-1 text-xs bg-red-500 hover:bg-red-600 text-white rounded">{{ 'ACTIVE_BUILDER.REMOVE' | translate }}</button>
-          </li>
-        </ul>
-        <button (click)="clearSelected('template')"
-          class="mt-2 px-2 py-1 text-xs bg-gray-400 hover:bg-gray-500 text-white rounded">{{ 'ACTIVE_BUILDER.CLEAR_ALL' | translate }}</button>
-      </div>
-    </div>
-    <div class="flex flex-col w-full mt-4">
-      <label class="text-gray-700 text-sm mb-1 sm:mb-2">{{ 'ACTIVE_BUILDER.CREATE_QUESTIONNAIRE_NAME' | translate }}</label>
-      <input type="text" placeholder="{{ 'ACTIVE_BUILDER.PLACEHOLDER_EVALUATION_NAME' | translate }}" [(ngModel)]="groupName"
-        class="px-4 py-2 border border-primary_orange_1 rounded-xl shadow-sm focus:ring-primary_orange_1 focus:border-primary_orange_1 text-sm w-full bg-gray-50" />
-        <div *ngIf="groupNameError" class="text-red-500 text-sm mt-2">
-          {{ groupNameError }}
-        </div>
-    </div>
-    <!-- Finish and Back Buttons -->
-    <div class="flex flex-col sm:flex-row justify-center mt-6 space-y-4 sm:space-y-0 sm:space-x-4">
-      <button [disabled]="!student.selected || !teacher.selected || !template.selected"
-        (click)="showCreateConfirmation()"
-        class="bg-primary_orange_1 hover:bg-primary_orange_light text-white font-bold py-3 px-6 rounded-xl shadow transition-colors  disabled:opacity-50 disabled:cursor-not-allowed">
-        {{ 'ACTIVE_BUILDER.FINISH' | translate }}
-      </button>
-      <button (click)="onBackToList()" class="bg-gray-500 hover:bg-gray-600 text-white font-bold py-2 px-4 rounded-xl">
-        {{ 'ACTIVE_BUILDER.CANCEL' | translate }}
-      </button>
-=======
->>>>>>> c0ce9141
     </div>
   }
 
