<div class="flex flex-col w-full bg-white/90 shadow-xl rounded-2xl sm:p-10 border border-primary_dark_light sm:min-w-[1100px]">
  <div class="flex items-center justify-between mb-6">
    <h2 class="text-2xl font-semibold text-gray-800 text-center sm:text-left m-0">
      {{ isAnonymousMode ? 'Anonymt Spørgeskema' : 'Evaluerings spørgeskema' }}
    </h2>
    <button (click)="isAnonymousMode = !isAnonymousMode"
      class="bg-yellow-600 hover:bg-yellow-500 text-white font-bold py-2 px-4 rounded ml-4">
      {{ isAnonymousMode ? 'Skift til evaluerings spørgeskema' : 'Skift til anonymt Spørgeskema' }}
    </button>
  </div>

  <!-- Anonymous Mode -->
  <ng-container *ngIf="isAnonymousMode">
    <div class="grid grid-cols-1 sm:grid-cols-2 gap-4 w-full">
      <!-- Search for Student -->
      <div class="flex flex-col w-full">
        <label class="text-gray-700 text-sm mb-1 sm:mb-2">Søg efter deltagere (navn, hold e.l.):</label>
        <input type="text" placeholder="Indtast navn på elever..." [(ngModel)]="student.searchInput"
          (input)="onInputChange('student', studentSearch.value)"
          class="px-4 py-2 border-2 border-primary_orange_1 rounded-xl shadow-sm focus:ring-primary_orange_1 focus:border-primary_orange_1 text-sm w-full bg-gray-50"
          #studentSearch />

        <!-- Loading Indicator -->
        <div *ngIf="student.isLoading" class="text-primary_dark_blue text-sm mt-2">
          Indlæser elever...
        </div>

        <!-- Error Message -->
        <div *ngIf="student.errorMessage" class="text-red-500 text-sm mt-2">
          {{ student.errorMessage }}
        </div>

        <!-- Search Results & Load More -->
        <div *ngIf="student.searchResults.length > 0" class="mt-2 bg-white shadow-md rounded-lg p-2">
          <ul class="space-y-1">
            <li *ngFor="let stud of student.searchResults" (click)="select('student', stud)"
              class="py-2 px-4 hover:bg-gray-100 cursor-pointer rounded">
              {{ stud.fullName }} ({{ stud.userName }})
            </li>
          </ul>

          <!-- Load More Button -->
          <button *ngIf="student.page < student.totalPages"
            class="mt-2 w-full px-4 py-2  bg-red-500 hover:bg-red-600 text-white text-center font-medium rounded-lg transition">
            Indlæs Flere Elever
          </button>
        </div>

        <!-- Selected Students List -->
        <div *ngIf="student.selected.length > 0"
          class="mt-2 text-sm font-medium text-gray-700 bg-gray-100 p-2 rounded-lg">
          <strong>Valgte Elever:</strong>
          <ul class="mt-1 space-y-1">
            <li *ngFor="let stud of student.selected" class="flex justify-between items-center">
              <span>{{ stud.fullName }} ({{ stud.userName }})</span>
              <button (click)="select('student', stud)"
                class="ml-2 px-2 py-1 text-xs bg-red-500 hover:bg-red-600 text-white rounded">Fjern</button>
            </li>
          </ul>
          <button (click)="clearSelected('student')"
            class="mt-2 px-2 py-1 text-xs bg-gray-400 hover:bg-gray-500 text-white rounded">Ryd Alle</button>
        </div>
      </div>

      <!-- Search for Template -->
      <div class="flex flex-col w-full">
        <label class="text-gray-700 text-sm mb-1 sm:mb-2">Søg efter Skabelon:</label>
        <input type="text" placeholder="Indtast skabelontitel..." [(ngModel)]="template.searchInput"
          (input)="onInputChange('template', templateSearch.value)"
          class="px-4 py-2 border-2 border-primary_orange_1 rounded-xl shadow-sm focus:ring-primary_orange_1 focus:border-primary_orange_1 text-sm w-full bg-gray-50"
          #templateSearch />

        <!-- Loading Indicator -->
        <div *ngIf="template.isLoading" class="text-primary_dark_blue text-sm mt-2">
          Indlæser skabeloner...
        </div>

        <!-- Error Message -->
        <div *ngIf="template.errorMessage" class="text-red-500 text-sm mt-2">
          {{ template.errorMessage }}
        </div>

        <!-- Search Results & Load More -->
        <div *ngIf="template.searchResults.length > 0" class="mt-2 bg-white shadow-md rounded-lg p-2">
          <ul class="space-y-1">
            <li *ngFor="let temp of template.searchResults" (click)="select('template', temp)"
              class="py-2 px-4 hover:bg-gray-100 cursor-pointer rounded">
              {{ temp.title }}
            </li>
          </ul>

          <!-- Load More Button -->
          <button *ngIf="template.page < template.totalPages"
            class="mt-2 w-full px-4 py-2 bg-blue-500 hover:bg-blue-600 text-white text-center font-medium rounded-lg transition">
            Indlæs Flere Skabeloner
          </button>
        </div>

        <!-- Selected Templates List -->
        <div *ngIf="template.selected.length > 0"
          class="mt-2 text-sm font-medium text-gray-700 bg-gray-100 p-2 rounded-lg">
          <strong>Valgte Skabeloner:</strong>
          <ul class="mt-1 space-y-1">
            <li *ngFor="let temp of template.selected" class="flex justify-between items-center">
              <span>{{ temp.title }}</span>
              <button (click)="select('template', temp)"
                class="ml-2 px-2 py-1 text-xs bg-red-500 hover:bg-red-600 text-white rounded">Fjern</button>
            </li>
          </ul>
          <button (click)="clearSelected('template')"
            class="mt-2 px-2 py-1 text-xs bg-gray-400 hover:bg-gray-500 text-white rounded">Ryd Alle</button>
        </div>
      </div>
      <div class="flex flex-col row-start-2 col-start-2">
<<<<<<< HEAD
        <label class="text-gray-700 text-sm mb-1 sm:mb-2">Gruppenavn:</label>
        <input type="text" placeholder="Indtast navn for spørgeskema-gruppen (holdnavn e.l.)" [(ngModel)]="groupName"
=======
        <label class="text-gray-700 text-sm mb-1 sm:mb-2">Opret navn på spørgeskema:</label>
        <input type="text" placeholder="f.eks. ''Evaluering af undervisning - Alle Elever''" [(ngModel)]="groupName"
>>>>>>> 83f4428c
          class="px-4 py-2 border-2 border-primary_orange_1 rounded-xl shadow-sm focus:ring-primary_orange_1 focus:border-primary_orange_1 text-sm w-full bg-gray-50" />
      </div>


    </div>
    <!-- Finish and Cancel Buttons -->
    <div class="flex flex-col sm:flex-row justify-center mt-6 space-y-4 sm:space-y-0 sm:space-x-4">
      <button [disabled]="!student.selected || !template.selected" (click)="createActiveQuestionnaire()"
<<<<<<< HEAD
        class="bg-primary_orange_1 hover:bg-primary_orange_light text-white font-bold py-3 px-6 rounded-xl shadow transition-colors border-2 border-primary_orange_1 hover:border-primary_dark_blue disabled:opacity-50 disabled:cursor-not-allowed">
=======
        class="bg-primary_orange_1 hover:bg-primary_orange_light text-white font-bold py-3 px-6 rounded-xl shadow transition-colors disabled:opacity-50 disabled:cursor-not-allowed">
>>>>>>> 83f4428c
        Færdiggør
      </button>
      <button (click)="onBackToList()" class="bg-gray-500 hover:bg-gray-600 text-white font-bold py-2 px-4 rounded-xl">
        Annuller
      </button>
    </div>
  </ng-container>

  <!-- Normal Mode -->
  <ng-container *ngIf="!isAnonymousMode">
    <!-- ...your existing builder layout... -->


  <div class="grid grid-cols-1 sm:grid-cols-2 gap-4 w-full">
    <!-- Search for Student -->
    <div class="flex flex-col w-full">
      <label class="text-gray-700 text-sm mb-1 sm:mb-2">Søg efter Elev:</label>
      <input
        type="text"
        placeholder="Indtast navn på elever..."
        [(ngModel)]="student.searchInput"
        (input)="onInputChange('student', studentSearch.value)"
        class="px-4 py-2 border-2 border-primary_orange_1 rounded-xl shadow-sm focus:ring-primary_orange_1 focus:border-primary_orange_1 text-sm w-full bg-gray-50"
        #studentSearch
      />
      <div *ngIf="studentError" style="color: red; font-size: 0.9em;">{{ studentError }}</div>


        <!-- Loading Indicator -->
        <div *ngIf="student.isLoading" class="text-primary_dark_blue text-sm mt-2">
          Indlæser elever...
        </div>

        <!-- Error Message -->
        <div *ngIf="student.errorMessage" class="text-red-500 text-sm mt-2">
          {{ student.errorMessage }}
        </div>

        <!-- Search Results & Load More -->
        <div *ngIf="student.searchResults.length > 0" class="mt-2 bg-white shadow-md rounded-lg p-2">
          <ul class="space-y-1">
            <li *ngFor="let stud of student.searchResults" (click)="select('student', stud)"
              class="py-2 px-4 hover:bg-gray-100 cursor-pointer rounded">
              {{ stud.fullName }} ({{ stud.userName }})
            </li>
          </ul>

          <!-- Load More Button -->
          <button *ngIf="student.page < student.totalPages"
            class="mt-2 w-full px-4 py-2 bg-red-500 hover:bg-red-600 text-white text-center font-medium rounded-lg transition">
            Indlæs Flere Elever
          </button>
        </div>

        <!-- Selected Students List -->
        <div *ngIf="student.selected.length > 0"
          class="mt-2 text-sm font-medium text-gray-700 bg-gray-100 p-2 rounded-lg">
          <strong>Valgte Elever:</strong>
          <ul class="mt-1 space-y-1">
            <li *ngFor="let stud of student.selected" class="flex justify-between items-center">
              <span>{{ stud.fullName }} ({{ stud.userName }})</span>
              <button (click)="select('student', stud)"
                class="ml-2 px-2 py-1 text-xs bg-red-500 hover:bg-red-600 text-white rounded">Fjern</button>
            </li>
          </ul>
          <button (click)="clearSelected('student')"
            class="mt-2 px-2 py-1 text-xs bg-gray-400 hover:bg-gray-500 text-white rounded">Ryd Alle</button>
        </div>
      </div>

    <!-- Search for Teacher -->
    <div class="flex flex-col w-full">
      <label class="text-primary_dark_blue text-sm mb-1 sm:mb-2">Søg efter Instruktør:</label>
      <input
        type="text"
        placeholder="Indtast navn på instruktører..."
        [(ngModel)]="teacher.searchInput"
        (input)="onInputChange('teacher', teacherSearch.value)"
        class="px-4 py-2 border-2 border-primary_orange_1 rounded-xl shadow-sm focus:ring-primary_orange_1 focus:border-primary_orange_1 text-sm w-full bg-gray-50"
        #teacherSearch
      />
      <div *ngIf="teacherError" style="color: red; font-size: 0.9em;">{{ teacherError }}</div>

        <!-- Loading Indicator -->
        <div *ngIf="teacher.isLoading" class="text-primary_dark_blue text-sm mt-2">
          Indlæser instruktører...
        </div>

        <!-- Error Message -->
        <div *ngIf="teacher.errorMessage" class="text-red-500 text-sm mt-2">
          {{ teacher.errorMessage }}
        </div>

        <!-- Search Results & Load More -->
        <div *ngIf="teacher.searchResults.length > 0" class="mt-2 bg-white shadow-md rounded-lg p-2">
          <ul class="space-y-1">
            <li *ngFor="let teach of teacher.searchResults" (click)="select('teacher', teach)"
              class="py-2 px-4 hover:bg-gray-100 cursor-pointer rounded">
              {{ teach.fullName }} ({{ teach.userName }})
            </li>
          </ul>

          <!-- Load More Button -->
          <button *ngIf="teacher.page < teacher.totalPages"
<<<<<<< HEAD
            class="mt-2 w-full px-4 py-2 bg-primary_orange_1 hover:bg-primary_orange_light text-white text-center font-medium rounded-xl border-2 border-primary_orange_1 hover:border-primary_dark_blue transition-colors">
=======
            class="mt-2 w-full px-4 py-2 bg-primary_orange_1 hover:bg-primary_orange_light text-white text-center font-medium rounded-xl transition-colors">
>>>>>>> 83f4428c
            Indlæs Flere Instruktører
          </button>
        </div>

      <!-- Selected Teachers List -->
      <div *ngIf="teacher.selected.length > 0" class="mt-2 text-sm font-medium text-gray-700 bg-gray-100 p-2 rounded-lg">
        <strong>Valgte Instruktører:</strong>
        <ul class="mt-1 space-y-1">
          <li *ngFor="let teach of teacher.selected" class="flex justify-between items-center">
            <span>{{ teach.fullName }} ({{ teach.userName }})</span>
            <button (click)="select('teacher', teach)" class="ml-2 px-2 py-1 text-xs bg-red-500 hover:bg-red-600 text-white rounded">Fjern</button>
          </li>
        </ul>
        <button (click)="clearSelected('teacher')" class="mt-2 px-2 py-1 text-xs bg-gray-400 hover:bg-gray-500 text-white rounded">Ryd Alle</button>
      </div>
    </div>


    </div>

  <!-- Search for Template -->
  <div class="flex flex-col w-full mt-4">
    <label class="text-primary_dark_blue text-sm mb-1 sm:mb-2">Søg efter Skabelon:</label>
    <input
      type="text"
      placeholder="Indtast skabelontitel..."
      [(ngModel)]="template.searchInput"
      (input)="onInputChange('template', templateSearch.value)"
      class="px-4 py-2 border-2 border-primary_orange_1 rounded-xl shadow-sm focus:ring-primary_orange_1 focus:border-primary_orange_1 text-sm w-full bg-gray-50"
      #templateSearch
    />
    <div *ngIf="templateError" style="color: red; font-size: 0.9em;">{{ templateError }}</div>

      <!-- Loading Indicator -->
      <div *ngIf="template.isLoading" class="text-primary_dark_blue text-sm mt-2">
        Indlæser skabeloner...
      </div>

      <!-- Error Message -->
      <div *ngIf="template.errorMessage" class="text-red-500 text-sm mt-2">
        {{ template.errorMessage }}
      </div>

      <!-- Search Results & Load More -->
      <div *ngIf="template.searchResults.length > 0" class="mt-2 bg-white shadow-md rounded-lg p-2">
        <ul class="space-y-1">
          <li *ngFor="let temp of template.searchResults" (click)="select('template', temp)"
            class="py-2 px-4 hover:bg-gray-100 cursor-pointer rounded">
            {{ temp.title }}
          </li>
        </ul>

        <!-- Load More Button -->
        <button *ngIf="template.page < template.totalPages"
<<<<<<< HEAD
          class="mt-2 w-full px-4 py-2 bg-primary_orange_1 hover:bg-primary_orange_light text-white text-center font-medium rounded-xl border-2 border-primary_orange_1 hover:border-primary_dark_blue transition-colors">
=======
          class="mt-2 w-full px-4 py-2 bg-primary_orange_1 hover:bg-primary_orange_light text-white text-center font-medium rounded-xl  transition-colors">
>>>>>>> 83f4428c
          Indlæs Flere Skabeloner
        </button>
      </div>

    <!-- Selected Templates List -->
    <div *ngIf="template.selected.length > 0" class="mt-2 text-sm font-medium text-gray-700 bg-gray-100 p-2 rounded-lg">
      <strong>Valgte Skabeloner:</strong>
      <ul class="mt-1 space-y-1">
        <li *ngFor="let temp of template.selected" class="flex justify-between items-center">
          <span>{{ temp.title }}</span>
          <button (click)="select('template', temp)" class="ml-2 px-2 py-1 text-xs bg-red-500 hover:bg-red-600 text-white rounded">Fjern</button>
        </li>
      </ul>
      <button (click)="clearSelected('template')" class="mt-2 px-2 py-1 text-xs bg-gray-400 hover:bg-gray-500 text-white rounded">Ryd Alle</button>
    </div>
  </div>
<div class="flex flex-col w-full mt-4">
<<<<<<< HEAD
  <label class="text-gray-700 text-sm mb-1 sm:mb-2">Gruppenavn:</label>
  <input
    type="text"
    placeholder="Indtast navn for spørgeskema-gruppen (holdnavn e.l.)"
=======
  <label class="text-gray-700 text-sm mb-1 sm:mb-2">Opret navn på spørgeskema:</label>
  <input
    type="text"
    placeholder="f.eks. ''Hold123 - evaluering af elever''"
>>>>>>> 83f4428c
    [(ngModel)]="groupName"
    class="px-4 py-2 border-2 border-primary_orange_1 rounded-xl shadow-sm focus:ring-primary_orange_1 focus:border-primary_orange_1 text-sm w-full bg-gray-50"
  />
</div>
  <!-- Finish and Back Buttons -->
  <div class="flex flex-col sm:flex-row justify-center mt-6 space-y-4 sm:space-y-0 sm:space-x-4">
    <button
      [disabled]="!student.selected || !teacher.selected || !template.selected"
      (click)="createActiveQuestionnaire()"
<<<<<<< HEAD
      class="bg-primary_orange_1 hover:bg-primary_orange_light text-white font-bold py-3 px-6 rounded-xl shadow transition-colors border-2 border-primary_orange_1 hover:border-primary_dark_blue disabled:opacity-50 disabled:cursor-not-allowed"
=======
      class="bg-primary_orange_1 hover:bg-primary_orange_light text-white font-bold py-3 px-6 rounded-xl shadow transition-colors  disabled:opacity-50 disabled:cursor-not-allowed"
>>>>>>> 83f4428c
    >
      Færdiggør
    </button>
    <button
      (click)="onBackToList()"
      class="bg-gray-500 hover:bg-gray-600 text-white font-bold py-2 px-4 rounded-xl"
    >
      Annuller
    </button>
  </div>
</ng-container>
</div><|MERGE_RESOLUTION|>--- conflicted
+++ resolved
@@ -112,13 +112,8 @@
         </div>
       </div>
       <div class="flex flex-col row-start-2 col-start-2">
-<<<<<<< HEAD
-        <label class="text-gray-700 text-sm mb-1 sm:mb-2">Gruppenavn:</label>
-        <input type="text" placeholder="Indtast navn for spørgeskema-gruppen (holdnavn e.l.)" [(ngModel)]="groupName"
-=======
         <label class="text-gray-700 text-sm mb-1 sm:mb-2">Opret navn på spørgeskema:</label>
         <input type="text" placeholder="f.eks. ''Evaluering af undervisning - Alle Elever''" [(ngModel)]="groupName"
->>>>>>> 83f4428c
           class="px-4 py-2 border-2 border-primary_orange_1 rounded-xl shadow-sm focus:ring-primary_orange_1 focus:border-primary_orange_1 text-sm w-full bg-gray-50" />
       </div>
 
@@ -127,11 +122,7 @@
     <!-- Finish and Cancel Buttons -->
     <div class="flex flex-col sm:flex-row justify-center mt-6 space-y-4 sm:space-y-0 sm:space-x-4">
       <button [disabled]="!student.selected || !template.selected" (click)="createActiveQuestionnaire()"
-<<<<<<< HEAD
-        class="bg-primary_orange_1 hover:bg-primary_orange_light text-white font-bold py-3 px-6 rounded-xl shadow transition-colors border-2 border-primary_orange_1 hover:border-primary_dark_blue disabled:opacity-50 disabled:cursor-not-allowed">
-=======
         class="bg-primary_orange_1 hover:bg-primary_orange_light text-white font-bold py-3 px-6 rounded-xl shadow transition-colors disabled:opacity-50 disabled:cursor-not-allowed">
->>>>>>> 83f4428c
         Færdiggør
       </button>
       <button (click)="onBackToList()" class="bg-gray-500 hover:bg-gray-600 text-white font-bold py-2 px-4 rounded-xl">
@@ -236,11 +227,7 @@
 
           <!-- Load More Button -->
           <button *ngIf="teacher.page < teacher.totalPages"
-<<<<<<< HEAD
-            class="mt-2 w-full px-4 py-2 bg-primary_orange_1 hover:bg-primary_orange_light text-white text-center font-medium rounded-xl border-2 border-primary_orange_1 hover:border-primary_dark_blue transition-colors">
-=======
             class="mt-2 w-full px-4 py-2 bg-primary_orange_1 hover:bg-primary_orange_light text-white text-center font-medium rounded-xl transition-colors">
->>>>>>> 83f4428c
             Indlæs Flere Instruktører
           </button>
         </div>
@@ -295,11 +282,7 @@
 
         <!-- Load More Button -->
         <button *ngIf="template.page < template.totalPages"
-<<<<<<< HEAD
-          class="mt-2 w-full px-4 py-2 bg-primary_orange_1 hover:bg-primary_orange_light text-white text-center font-medium rounded-xl border-2 border-primary_orange_1 hover:border-primary_dark_blue transition-colors">
-=======
           class="mt-2 w-full px-4 py-2 bg-primary_orange_1 hover:bg-primary_orange_light text-white text-center font-medium rounded-xl  transition-colors">
->>>>>>> 83f4428c
           Indlæs Flere Skabeloner
         </button>
       </div>
@@ -317,17 +300,10 @@
     </div>
   </div>
 <div class="flex flex-col w-full mt-4">
-<<<<<<< HEAD
-  <label class="text-gray-700 text-sm mb-1 sm:mb-2">Gruppenavn:</label>
-  <input
-    type="text"
-    placeholder="Indtast navn for spørgeskema-gruppen (holdnavn e.l.)"
-=======
   <label class="text-gray-700 text-sm mb-1 sm:mb-2">Opret navn på spørgeskema:</label>
   <input
     type="text"
     placeholder="f.eks. ''Hold123 - evaluering af elever''"
->>>>>>> 83f4428c
     [(ngModel)]="groupName"
     class="px-4 py-2 border-2 border-primary_orange_1 rounded-xl shadow-sm focus:ring-primary_orange_1 focus:border-primary_orange_1 text-sm w-full bg-gray-50"
   />
@@ -337,11 +313,7 @@
     <button
       [disabled]="!student.selected || !teacher.selected || !template.selected"
       (click)="createActiveQuestionnaire()"
-<<<<<<< HEAD
-      class="bg-primary_orange_1 hover:bg-primary_orange_light text-white font-bold py-3 px-6 rounded-xl shadow transition-colors border-2 border-primary_orange_1 hover:border-primary_dark_blue disabled:opacity-50 disabled:cursor-not-allowed"
-=======
       class="bg-primary_orange_1 hover:bg-primary_orange_light text-white font-bold py-3 px-6 rounded-xl shadow transition-colors  disabled:opacity-50 disabled:cursor-not-allowed"
->>>>>>> 83f4428c
     >
       Færdiggør
     </button>
