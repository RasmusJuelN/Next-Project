--- conflicted
+++ resolved
@@ -134,8 +134,7 @@
   <!-- Normal Mode -->
   <ng-container *ngIf="!isAnonymousMode">
     <!-- ...your existing builder layout... -->
-<<<<<<< HEAD
-  
+
 
   <div class="grid grid-cols-1 sm:grid-cols-2 gap-4 w-full">
     <!-- Search for Student -->
@@ -151,18 +150,6 @@
       />
       <div *ngIf="studentError" style="color: red; font-size: 0.9em;">{{ studentError }}</div>
 
-=======
->>>>>>> 3875a051
-
-
-    <div class="grid grid-cols-1 sm:grid-cols-2 gap-4 w-full">
-      <!-- Search for Student -->
-      <div class="flex flex-col w-full">
-        <label class="text-gray-700 text-sm mb-1 sm:mb-2">Søg efter Elev:</label>
-        <input type="text" placeholder="Indtast navn på elever..." [(ngModel)]="student.searchInput"
-          (input)="onInputChange('student', studentSearch.value)"
-          class="px-4 py-2 border border-gray-300 rounded-lg shadow-sm focus:ring-blue-500 focus:border-blue-500 text-sm w-full"
-          #studentSearch />
 
         <!-- Loading Indicator -->
         <div *ngIf="student.isLoading" class="text-blue-500 text-sm mt-2">
@@ -206,13 +193,18 @@
         </div>
       </div>
 
-      <!-- Search for Teacher -->
-      <div class="flex flex-col w-full">
-        <label class="text-primary_dark_blue text-sm mb-1 sm:mb-2">Søg efter Instruktør:</label>
-        <input type="text" placeholder="Indtast navn på instruktører..." [(ngModel)]="teacher.searchInput"
-          (input)="onInputChange('teacher', teacherSearch.value)"
-          class="px-4 py-2 border-2 border-primary_orange_1 rounded-xl shadow-sm focus:ring-primary_orange_1 focus:border-primary_orange_1 text-sm w-full bg-gray-50"
-          #teacherSearch />
+    <!-- Search for Teacher -->
+    <div class="flex flex-col w-full">
+      <label class="text-primary_dark_blue text-sm mb-1 sm:mb-2">Søg efter Instruktør:</label>
+      <input
+        type="text"
+        placeholder="Indtast navn på instruktører..."
+        [(ngModel)]="teacher.searchInput"
+        (input)="onInputChange('teacher', teacherSearch.value)"
+        class="px-4 py-2 border-2 border-primary_orange_1 rounded-xl shadow-sm focus:ring-primary_orange_1 focus:border-primary_orange_1 text-sm w-full bg-gray-50"
+        #teacherSearch
+      />
+      <div *ngIf="teacherError" style="color: red; font-size: 0.9em;">{{ teacherError }}</div>
 
         <!-- Loading Indicator -->
         <div *ngIf="teacher.isLoading" class="text-blue-500 text-sm mt-2">
@@ -240,84 +232,22 @@
           </button>
         </div>
 
-        <!-- Selected Teachers List -->
-        <div *ngIf="teacher.selected.length > 0"
-          class="mt-2 text-sm font-medium text-gray-700 bg-gray-100 p-2 rounded-lg">
-          <strong>Valgte Instruktører:</strong>
-          <ul class="mt-1 space-y-1">
-            <li *ngFor="let teach of teacher.selected" class="flex justify-between items-center">
-              <span>{{ teach.fullName }} ({{ teach.userName }})</span>
-              <button (click)="select('teacher', teach)"
-                class="ml-2 px-2 py-1 text-xs bg-red-500 hover:bg-red-600 text-white rounded">Fjern</button>
-            </li>
-          </ul>
-          <button (click)="clearSelected('teacher')"
-            class="mt-2 px-2 py-1 text-xs bg-gray-400 hover:bg-gray-500 text-white rounded">Ryd Alle</button>
-        </div>
-      </div>
-
-
-    </div>
-
-    <!-- Search for Template -->
-    <div class="flex flex-col w-full mt-4">
-      <label class="text-primary_dark_blue text-sm mb-1 sm:mb-2">Søg efter Skabelon:</label>
-      <input type="text" placeholder="Indtast skabelontitel..." [(ngModel)]="template.searchInput"
-        (input)="onInputChange('template', templateSearch.value)"
-        class="px-4 py-2 border-2 border-primary_orange_1 rounded-xl shadow-sm focus:ring-primary_orange_1 focus:border-primary_orange_1 text-sm w-full bg-gray-50"
-<<<<<<< HEAD
-        #teacherSearch
-      />
-      <div *ngIf="teacherError" style="color: red; font-size: 0.9em;">{{ teacherError }}</div>
-=======
-        #templateSearch />
->>>>>>> 3875a051
-
-      <!-- Loading Indicator -->
-      <div *ngIf="template.isLoading" class="text-blue-500 text-sm mt-2">
-        Indlæser skabeloner...
-      </div>
-
-      <!-- Error Message -->
-      <div *ngIf="template.errorMessage" class="text-red-500 text-sm mt-2">
-        {{ template.errorMessage }}
-      </div>
-
-      <!-- Search Results & Load More -->
-      <div *ngIf="template.searchResults.length > 0" class="mt-2 bg-white shadow-md rounded-lg p-2">
-        <ul class="space-y-1">
-          <li *ngFor="let temp of template.searchResults" (click)="select('template', temp)"
-            class="py-2 px-4 hover:bg-gray-100 cursor-pointer rounded">
-            {{ temp.title }}
+      <!-- Selected Teachers List -->
+      <div *ngIf="teacher.selected.length > 0" class="mt-2 text-sm font-medium text-gray-700 bg-gray-100 p-2 rounded-lg">
+        <strong>Valgte Instruktører:</strong>
+        <ul class="mt-1 space-y-1">
+          <li *ngFor="let teach of teacher.selected" class="flex justify-between items-center">
+            <span>{{ teach.fullName }} ({{ teach.userName }})</span>
+            <button (click)="select('teacher', teach)" class="ml-2 px-2 py-1 text-xs bg-red-500 hover:bg-red-600 text-white rounded">Fjern</button>
           </li>
         </ul>
 
-        <!-- Load More Button -->
-        <button *ngIf="template.page < template.totalPages"
-          class="mt-2 w-full px-4 py-2 bg-primary_orange_1 hover:bg-primary_orange_light text-white text-center font-medium rounded-xl border-2 border-primary_orange_1 hover:border-primary_dark_blue transition-colors">
-          Indlæs Flere Skabeloner
-        </button>
-      </div>
-
-      <!-- Selected Templates List -->
-      <div *ngIf="template.selected.length > 0"
-        class="mt-2 text-sm font-medium text-gray-700 bg-gray-100 p-2 rounded-lg">
-        <strong>Valgte Skabeloner:</strong>
-        <ul class="mt-1 space-y-1">
-          <li *ngFor="let temp of template.selected" class="flex justify-between items-center">
-            <span>{{ temp.title }}</span>
-            <button (click)="select('template', temp)"
-              class="ml-2 px-2 py-1 text-xs bg-red-500 hover:bg-red-600 text-white rounded">Fjern</button>
-          </li>
-        </ul>
-<<<<<<< HEAD
-
         <button (click)="clearSelected('teacher')" class="mt-2 px-2 py-1 text-xs bg-gray-400 hover:bg-gray-500 text-white rounded">Ryd Alle</button>
       </div>
     </div>
 
-    
-  </div>
+
+    </div>
 
   <!-- Search for Template -->
   <div class="flex flex-col w-full mt-4">
@@ -332,32 +262,31 @@
     />
     <div *ngIf="templateError" style="color: red; font-size: 0.9em;">{{ templateError }}</div>
 
-    <!-- Loading Indicator -->
-    <div *ngIf="template.isLoading" class="text-blue-500 text-sm mt-2">
-      Indlæser skabeloner...
-=======
-        <button (click)="clearSelected('template')"
-          class="mt-2 px-2 py-1 text-xs bg-gray-400 hover:bg-gray-500 text-white rounded">Ryd Alle</button>
-      </div>
-    </div>
-    <div class="flex flex-col w-full mt-4">
-      <label class="text-gray-700 text-sm mb-1 sm:mb-2">Gruppenavn:</label>
-      <input type="text" placeholder="Indtast navn for spørgeskema-gruppen (holdnavn e.l.)" [(ngModel)]="groupName"
-        class="px-4 py-2 border border-gray-300 rounded-lg shadow-sm focus:ring-blue-500 focus:border-blue-500 text-sm w-full" />
->>>>>>> 3875a051
-    </div>
-    <!-- Finish and Back Buttons -->
-    <div class="flex flex-col sm:flex-row justify-center mt-6 space-y-4 sm:space-y-0 sm:space-x-4">
-      <button [disabled]="!student.selected || !teacher.selected || !template.selected"
-        (click)="createActiveQuestionnaire()"
-        class="bg-primary_orange_1 hover:bg-primary_orange_light text-white font-bold py-3 px-6 rounded-xl shadow transition-colors border-2 border-primary_orange_1 hover:border-primary_dark_blue disabled:opacity-50 disabled:cursor-not-allowed">
-        Færdiggør
-      </button>
-      <button (click)="onBackToList()" class="bg-gray-500 hover:bg-gray-600 text-white font-bold py-2 px-4 rounded-xl">
-        Annuller
-      </button>
-    </div>
-<<<<<<< HEAD
+      <!-- Loading Indicator -->
+      <div *ngIf="template.isLoading" class="text-blue-500 text-sm mt-2">
+        Indlæser skabeloner...
+      </div>
+
+      <!-- Error Message -->
+      <div *ngIf="template.errorMessage" class="text-red-500 text-sm mt-2">
+        {{ template.errorMessage }}
+      </div>
+
+      <!-- Search Results & Load More -->
+      <div *ngIf="template.searchResults.length > 0" class="mt-2 bg-white shadow-md rounded-lg p-2">
+        <ul class="space-y-1">
+          <li *ngFor="let temp of template.searchResults" (click)="select('template', temp)"
+            class="py-2 px-4 hover:bg-gray-100 cursor-pointer rounded">
+            {{ temp.title }}
+          </li>
+        </ul>
+
+        <!-- Load More Button -->
+        <button *ngIf="template.page < template.totalPages"
+          class="mt-2 w-full px-4 py-2 bg-primary_orange_1 hover:bg-primary_orange_light text-white text-center font-medium rounded-xl border-2 border-primary_orange_1 hover:border-primary_dark_blue transition-colors">
+          Indlæs Flere Skabeloner
+        </button>
+      </div>
 
     <!-- Selected Templates List -->
     <div *ngIf="template.selected.length > 0" class="mt-2 text-sm font-medium text-gray-700 bg-gray-100 p-2 rounded-lg">
@@ -400,9 +329,4 @@
     </button>
   </div>
 </ng-container>
-</div>
-
-=======
-  </ng-container>
-</div>
->>>>>>> 3875a051
+</div>