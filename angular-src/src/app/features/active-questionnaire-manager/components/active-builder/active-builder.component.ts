--- conflicted
+++ resolved
@@ -27,11 +27,7 @@
 @Component({
   selector: 'app-active-questionnaire-builder',
   standalone: true,
-<<<<<<< HEAD
-  imports: [CommonModule, FormsModule],
-=======
   imports: [CommonModule, FormsModule, TranslateModule, ModalComponent],
->>>>>>> 494676b3
   templateUrl: './active-builder.component.html',
   styleUrls: ['./active-builder.component.css']
 })
