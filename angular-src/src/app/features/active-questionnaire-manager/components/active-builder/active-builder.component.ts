--- conflicted
+++ resolved
@@ -41,7 +41,6 @@
   public groupName: string = '';
   public groupSearchInput: string = '';
   public isAnonymousMode = false;
-<<<<<<< HEAD
 
   public groups: { name: string }[] = [];
   
@@ -72,25 +71,11 @@
   searchByClass: ''
 };
 
-=======
   public groupNameError: string = '';
   public studentError: string = '';
   public teacherError: string = '';
   public templateError: string = '';
 
-  public student: UserSearchEntity<User> = {
-    selected: [],
-    searchInput: '',
-    searchResults: [],
-    page: 1,
-    totalPages: 1,
-    isLoading: false,
-    errorMessage: null,
-    searchSubject: new Subject<string>(),
-    sessionId: undefined,
-    hasMore: false
-  };
->>>>>>> f3da1821
 
   public teacher: UserSearchEntity<User> = {
     selected: [],
@@ -297,21 +282,6 @@
       return;
     }
 
-<<<<<<< HEAD
-    if (
-      !Array.isArray(this.student.selected) || this.student.selected.length === 0 ||
-      !Array.isArray(this.teacher.selected) || this.teacher.selected.length === 0 ||
-      !Array.isArray(this.template.selected) || this.template.selected.length === 0 ||
-      !this.template.selected[0].id ||
-      !this.groupName.trim()
-    ) {
-      console.error('Missing required selections for Active Questionnaire.');
-      return;
-    }
-    if (this.template.selected.length > 1) {
-      alert('Der kan kun tildeles én skabelon ad gangen.');
-      return;
-=======
     this.groupNameError = '';
   this.studentError = '';
   this.teacherError = '';
@@ -346,7 +316,6 @@
   if (this.template.selected.length > 1) {
     alert('Der kan kun tildeles én skabelon ad gangen.');
     return;
->>>>>>> f3da1821
     }
     
     const newGroup = {
