import { Component, EventEmitter, inject, OnInit, Output } from '@angular/core';
import { debounceTime, distinctUntilChanged, Subject } from 'rxjs';
import { CommonModule } from '@angular/common';
import { FormsModule } from '@angular/forms';
import { ActiveService } from '../../services/active.service';
import { QuestionnaireGroupResult, QuestionnaireGroupKeysetPaginationResult } from '../../models/active.models';

import { PageChangeEvent, PaginationComponent } from '../../../../shared/components/pagination/pagination.component';
import { LoadingComponent } from '../../../../shared/loading/loading.component';
import { TranslateModule } from '@ngx-translate/core';

@Component({
  selector: 'app-active-list',
  standalone: true,
<<<<<<< HEAD
  imports: [CommonModule, FormsModule, PaginationComponent],
=======
  imports: [CommonModule, FormsModule, PaginationComponent, LoadingComponent, TranslateModule],
>>>>>>> f3da1821
  templateUrl: './active-list.component.html',
  styleUrls: ['./active-list.component.css']
})
export class ActiveListComponent implements OnInit {
  private activeService = inject(ActiveService);
  groups: QuestionnaireGroupResult[] = [];

  // Collapse state per groupId
  groupCollapsed: { [id: string]: boolean } = {};

  toggleGroupCollapse(groupId: string) {
    this.groupCollapsed[groupId] = !this.groupCollapsed[groupId];
  }

  // Pagination
  pageSize: number = 5;
  currentPage: number = 1;
  totalItems: number = 0;
  totalPages: number = 0;

  // Cache cursors
  cachedCursors: { [pageNumber: number]: string | null } = {1: null};

  // Search filters
  searchTitle: string = '';

  // UI state
  isListCollapsed: boolean = false;
  isLoading = false;
  errorMessage: string | null = null;
  filterPendingStudent = false;
  filterPendingTeacher = false;

  @Output() createNewQuestionnaireEvent = new EventEmitter<void>();

  private searchSubject = new Subject<{ title: string }>();

  getAnsweredCount(questionnaires: any[], role: 'student' | 'teacher'): number {
    return questionnaires.filter(q =>
      role === 'student' ? q.studentCompletedAt : q.teacherCompletedAt
    ).length;
  }

  ngOnInit(): void {
    this.cachedCursors[1] = null;

    // Debounced search
    this.searchSubject
      .pipe(debounceTime(300), distinctUntilChanged())
      .subscribe(({ title }) => {
        this.searchTitle = title;
        this.currentPage = 1;
        this.cachedCursors = { 1: null };
        this.fetchGroups();
      });

    // Initial fetch
    this.fetchGroups();
  }

  // --- Search handler ---
  onSearchTitleChange(value: string): void {
    this.searchSubject.next({ title: value });
  }

  // --- Pagination handlers ---
  handlePageChange(event: PageChangeEvent): void {
    this.currentPage = event.page;
    this.fetchGroups();
  }

  onPageSizeChange(value: number): void {
    this.pageSize = value;
    this.currentPage = 1;
    this.cachedCursors = { 1: null };
    this.fetchGroups();
  }

  // --- Fetch groups ---
  private fetchGroups(): void {
  this.isLoading = true;
  this.errorMessage = null;

  const nextCursor = this.cachedCursors[this.currentPage] ?? undefined;

  this.activeService
    .getQuestionnaireGroupsPaginated(
      this.pageSize,
      nextCursor,
      this.searchTitle,
      this.filterPendingStudent,
      this.filterPendingTeacher  // NEW
    )
    .subscribe({
      next: (res) => {
        this.groups = res.groups;
        res.groups.forEach(g => {
          if (this.groupCollapsed[g.groupId] === undefined) {
            this.groupCollapsed[g.groupId] = true;
          }
        });
        if (res.queryCursor) {
          this.cachedCursors[this.currentPage + 1] = res.queryCursor;
        }
        this.totalItems = res.totalCount;
        this.totalPages = Math.ceil(res.totalCount / this.pageSize);
        this.isLoading = false;
      },
      error: () => {
        this.errorMessage = 'Kunne ikke indlæse spørgeskemagrupper.';
        this.isLoading = false;
      },
    });
}

onFilterChange(): void {
  this.currentPage = 1;
  this.cachedCursors = { 1: null };
  this.fetchGroups();
}

  toggleListCollapse(): void {
    Object.keys(this.groupCollapsed).forEach(id => {
      this.groupCollapsed[id] = !this.groupCollapsed[id];
    });
  }

  onCreateNewQuestionnaire(): void {
    this.createNewQuestionnaireEvent.emit();
  }
}<|MERGE_RESOLUTION|>--- conflicted
+++ resolved
@@ -12,11 +12,7 @@
 @Component({
   selector: 'app-active-list',
   standalone: true,
-<<<<<<< HEAD
-  imports: [CommonModule, FormsModule, PaginationComponent],
-=======
   imports: [CommonModule, FormsModule, PaginationComponent, LoadingComponent, TranslateModule],
->>>>>>> f3da1821
   templateUrl: './active-list.component.html',
   styleUrls: ['./active-list.component.css']
 })
