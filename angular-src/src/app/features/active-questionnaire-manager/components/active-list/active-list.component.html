<div class="flex flex-col bg-white/90 shadow-xl rounded-2xl border-2 border-primary_orange_1 sm:p-10 sm:max-w-[1100px] mx-auto">
  <h2 class="text-2xl font-semibold text-gray-800 mb-6 text-center sm:text-left m-2">
    Administrer Aktive Spørgeskemaer
  </h2>

  <div class="grid grid-cols-1 sm:grid-cols-1 gap-4 w-full">
    <button 
      (click)="onCreateNewQuestionnaire()"
<<<<<<< HEAD
      class="bg-primary_orange_1 hover:bg-primary_orange_light text-white font-bold py-3 px-6 rounded-xl shadow transition-colors w-full sm:w-auto border-2 border-primary_orange_1 hover:border-primary_dark_blue">
=======
      class="bg-primary_orange_1 hover:bg-primary_orange_light text-white font-bold py-3 px-6 rounded-xl shadow transition-colors w-full sm:w-auto">
>>>>>>> 83f4428c
      Tildel et Spørgeskema
    </button>
  </div>

<<<<<<< HEAD
    <!-- <div class="grid grid-cols-1 sm:grid-cols-2 gap-4 w-full">
      <div class="flex flex-col w-full">
        <label class="text-gray-700 text-sm mb-1 sm:mb-2">Søg efter elever:</label>
        <div class="grid grid-cols-[auto_1fr] sm:flex gap-2 items-center">
          <select [(ngModel)]="searchStudentType" (change)="onSearchStudentTypeChange(searchStudentType)"
            class="border-2 border-primary_orange_1 rounded-xl px-3 py-2 focus:ring-primary_orange_1 focus:border-primary_orange_1 text-sm w-full sm:w-[110px] bg-gray-50">
            <option value="fullName">Fulde Navn</option>
            <option value="userName">Brugernavn</option>
            <option value="both" selected>Begge</option>
          </select>
          <input type="text" placeholder="Skriv her..." [(ngModel)]="searchStudent"
            (ngModelChange)="onSearchStudentChange($event)"
            class="px-4 py-2 border-2 border-primary_orange_1 rounded-xl shadow-sm focus:ring-primary_orange_1 focus:border-primary_orange_1 text-sm w-full bg-gray-50" />
        </div>
      </div>

      <div class="flex flex-col w-full">
        <label class="text-gray-700 text-sm mb-1 sm:mb-2">Søg efter instruktør:</label>
        <div class="grid grid-cols-[auto_1fr] sm:flex gap-2 items-center">
          <select [(ngModel)]="searchTeacherType" (change)="onSearchTeacherTypeChange(searchTeacherType)"
            class="border-2 border-primary_orange_1 rounded-xl px-3 py-2 focus:ring-primary_orange_1 focus:border-primary_orange_1 text-sm w-full sm:w-[110px] bg-gray-50">
            <option value="fullName">Fulde Navn</option>
            <option value="userName">Brugernavn</option>
            <option value="both" selected>Begge</option>
          </select>
          <input type="text" placeholder="Skriv her..." [(ngModel)]="searchTeacher"
            (ngModelChange)="onSearchTeacherChange($event)"
            class="px-4 py-2 border-2 border-primary_orange_1 rounded-xl shadow-sm focus:ring-primary_orange_1 focus:border-primary_orange_1 text-sm w-full bg-gray-50" />
        </div>
      </div>
    </div> -->

    
  </div>

  <h2 class="text-xl font-semibold text-gray-800 mt-6 mb-3 cursor-pointer flex items-center justify-between"
      (click)="toggleListCollapse()">
    Aktive Spørgeskemaer
<div class="flex flex-col sm:flex-row items-center gap-2 w-full sm:w-auto">
      <label class="text-primary_dark_blue font-medium">Elementer pr. side:</label>
      <select [(ngModel)]="pageSize" (change)="onPageSizeChange(pageSize)"
        class="border-2 border-primary_orange_1 rounded-xl px-3 py-2 focus:ring-primary_orange_1 focus:border-primary_orange_1 text-sm w-full sm:w-[80px] bg-gray-50 font-bold text-center">
        <option *ngFor="let size of [5, 10, 15, 20]" [value]="size" >{{ size }}</option>
=======
  <h2 class="text-xl font-semibold text-gray-800 mt-6 mb-3 flex items-center justify-between"
      >
    Aktive Spørgeskemaer
    <div class="flex flex-col sm:flex-row items-center gap-2 w-full sm:w-auto">
      <label class="text-primary_dark_blue font-medium">Elementer pr. side:</label>
      <select [(ngModel)]="pageSize" (change)="onPageSizeChange(pageSize)" class="border-2 border-primary_orange_1 rounded-xl px-3 py-2 focus:ring-primary_orange_1 focus:border-primary_orange_1 text-sm w-full sm:w-[80px] bg-gray-50 font-bold text-center">
        <option *ngFor="let size of [5, 10, 15, 20]" [value]="size">{{ size }}</option>
>>>>>>> 83f4428c
      </select>
    </div>
  </h2>

<<<<<<< HEAD
  <div *ngFor="let group of groups; let i = index" class="mb-8 border p-4 bg-gray-50 rounded-xl border border-primary_orange_1 shadow-sm hover:bg-primary_orange_light/10 transition-colors">
    <div class="flex items-center justify-between cursor-pointer" (click)="toggleGroupCollapse(i)">
=======
  <div *ngFor="let group of groups" 
       class="mb-8 border p-4 bg-gray-50 rounded-xl border border-primary_orange_1 shadow-sm hover:bg-primary_orange_light/10 transition-colors">
    
    <div class="flex items-center justify-between cursor-pointer" (click)="toggleGroupCollapse(group.groupId)">
>>>>>>> 83f4428c
      <h3 class="text-xl font-bold text-blue-900 mb-0">
        {{ group.name }}
        <span class="ml-2 text-sm text-gray-600">
          Elev: 
          <span class="text-green-600 font-bold">{{ getAnsweredCount(group.questionnaires, 'student') }}</span>
          /
          <span class="text-gray-800">{{ group.questionnaires.length }}</span>
          Instruktør: 
          <span class="text-green-600 font-bold">{{ getAnsweredCount(group.questionnaires, 'teacher') }}</span>
          /
          <span class="text-gray-800">{{ group.questionnaires.length }}</span>
        </span>
      </h3>
<<<<<<< HEAD
      <span [class.rotate-180]="groupCollapsed[i]" class="transition-transform duration-300 text-lg">
        ▼
      </span>
    </div>
    <div *ngIf="!groupCollapsed[i]">
      <ul class="space-y-4 mt-4">
        <li *ngFor="let q of group.questionnaires" class="p-4 bg-white rounded-lg shadow flex flex-col sm:flex-row sm:items-center sm:justify-between">
=======
      <span [class.rotate-180]="!groupCollapsed[group.groupId]" class="transition-transform duration-300 text-lg">
        ▼
      </span>
    </div>

    <div *ngIf="!groupCollapsed[group.groupId]">
      <ul class="space-y-4 mt-4">
        <li *ngFor="let q of group.questionnaires" 
            class="p-4 bg-white rounded-lg shadow flex flex-col sm:flex-row sm:items-center sm:justify-between">
>>>>>>> 83f4428c
          <div>
            <span class="font-semibold text-gray-800">{{ q.title }}</span>
            <span class="ml-2 text-xs text-gray-500">({{ q.activatedAt | date:'dd-MM-yyyy HH:mm' }})</span>
          </div>
          <div class="flex flex-col sm:flex-row sm:gap-6 mt-2 sm:mt-0">
            <span>
              <strong>Elev:</strong>
              <span [ngClass]="{'text-green-600 font-bold': q.studentCompletedAt, 'text-red-600 font-extrabold': !q.studentCompletedAt}">
                {{ q.student.fullName }}
              </span>
            </span>
            <span>
              <strong>Instruktør:</strong>
              <span [ngClass]="{'text-green-600 font-bold': q.teacherCompletedAt, 'text-red-600 font-bold': !q.teacherCompletedAt}">
                {{ q.teacher.fullName }}
              </span>
            </span>
          </div>
        </li>
      </ul>
    </div>
  </div>

<<<<<<< HEAD

=======
>>>>>>> 83f4428c
  <div *ngIf="!isListCollapsed">
  <!-- Display groups of questionnaires -->
    <!-- <div *ngFor="let group of groups" class="mb-8 border border-gray-300 rounded-lg shadow p-4 bg-gray-50">
    <h3 class="text-xl font-bold text-blue-700 mb-4">{{ group.name }}</h3>
    <ul class="space-y-4">
      <li *ngFor="let q of group.questionnaires" class="p-4 bg-white rounded-lg shadow flex flex-col sm:flex-row sm:items-center sm:justify-between">
        <div>
          <span class="font-semibold text-gray-800">{{ q.title }}</span>
          <span class="ml-2 text-xs text-gray-500">({{ q.activatedAt | date:'dd-MM-yyyy HH:mm' }})</span>
        </div>
        <div class="flex flex-col sm:flex-row sm:gap-6 mt-2 sm:mt-0">
          <span>
            <strong>Elev:</strong>
            <span [ngClass]="{'text-green-600 font-bold': q.studentCompletedAt, 'text-red-600 font-extrabold': !q.studentCompletedAt}">
              {{ q.student.fullName }}
            </span>
          </span>
          <span>
            <strong>Instruktør:</strong>
            <span [ngClass]="{'text-green-600 font-bold': q.teacherCompletedAt, 'text-red-600 font-bold': !q.teacherCompletedAt}">
              {{ q.teacher.fullName }}
            </span>
          </span>
        </div>
      </li>
    </ul>
  </div>
    <div class="flex justify-center items-center min-h-[150px]" *ngIf="isLoading">
      <app-loading></app-loading>
    </div> -->

    <div *ngIf="errorMessage" class="text-center p-4">
      <p class="text-red-500 font-semibold text-lg">{{ errorMessage }}</p>
    </div>

<<<<<<< HEAD

    <!-- <ul class="space-y-6 mt-6" *ngIf="!isLoading && !errorMessage">
      <li *ngFor="let questionnaire of activeQuestionnaires"
        class="p-5 bg-gray-50 rounded-xl border border-primary_orange_1 shadow-sm hover:bg-primary_orange_light/10 transition-colors">
        <div class="grid grid-cols-1 sm:grid-cols-2 gap-4">
          <div class="col-span-1 sm:col-span-2 grid grid-cols-1 sm:grid-cols-[1fr_3fr_2fr] gap-4">

            <div class="bg-white p-4 rounded-lg shadow-sm border">
              <strong class="text-gray-800">ID:</strong>
              <p class="text-sm text-gray-600">{{ questionnaire.id }}</p>
            </div>

            <div class="bg-white p-4 rounded-lg shadow-sm border">
              <strong class="text-gray-800">Titel på spørgeskema:</strong>
              <p class="text-sm text-gray-600">{{ questionnaire.title }}</p>
            </div>

            <div class="bg-white p-4 rounded-lg shadow-sm border">
              <strong class="text-gray-800">Aktiveret:</strong>
              <p class="text-sm text-gray-600">{{ questionnaire.activatedAt | date:'HH:mm' }}</p>
            </div>
          </div>

          <div class="bg-white p-4 rounded-lg shadow-sm border">
            <strong class="text-gray-800">elev:</strong>
            <p class="text-sm text-gray-600">
              {{ questionnaire.student.fullName }} ({{ questionnaire.student.userName }})
            </p>
          </div>

          <div class="bg-white p-4 rounded-lg shadow-sm border">
            <strong class="text-gray-800">instruktør:</strong>
            <p class="text-sm text-gray-600">
              {{ questionnaire.teacher.fullName }} ({{ questionnaire.teacher.userName }})
            </p>
          </div>

          <div class="bg-white p-4 rounded-lg shadow-sm border">
            <strong class="text-gray-800">elev færdig:</strong>
            <p class="text-sm font-semibold"
              [ngClass]="{'text-red-500': !questionnaire.studentCompletedAt, 'text-green-500': questionnaire.studentCompletedAt}">
              {{ questionnaire.studentCompletedAt ? "Fuldført" : "Ikke fuldført" }}
            </p>
            <p *ngIf="questionnaire.studentCompletedAt" class="text-xs text-gray-500">
              {{ questionnaire.studentCompletedAt | date:'HH:mm' }}
            </p>
          </div>

          <div class="bg-white p-4 rounded-lg shadow-sm border">
            <strong class="text-gray-800">instruktør færdig:</strong>
            <p class="text-sm font-semibold"
              [ngClass]="{'text-red-500': !questionnaire.teacherCompletedAt, 'text-green-500': questionnaire.teacherCompletedAt}">
              {{ questionnaire.teacherCompletedAt ? "Fuldført" : "Ikke fuldført" }}
            </p>
            <p *ngIf="questionnaire.teacherCompletedAt" class="text-xs text-gray-500">
              {{ questionnaire.teacherCompletedAt | date:'HH:mm' }}
            </p>
          </div>
        </div>
      </li>
    </ul> -->
    

=======
>>>>>>> 83f4428c
    <app-pagination 
      *ngIf="!isLoading && !errorMessage"
      [currentPage]="currentPage"
      [totalPages]="totalPages"
      (pageChange)="handlePageChange($event)">
    </app-pagination>
  </div>
</div><|MERGE_RESOLUTION|>--- conflicted
+++ resolved
@@ -6,60 +6,11 @@
   <div class="grid grid-cols-1 sm:grid-cols-1 gap-4 w-full">
     <button 
       (click)="onCreateNewQuestionnaire()"
-<<<<<<< HEAD
-      class="bg-primary_orange_1 hover:bg-primary_orange_light text-white font-bold py-3 px-6 rounded-xl shadow transition-colors w-full sm:w-auto border-2 border-primary_orange_1 hover:border-primary_dark_blue">
-=======
       class="bg-primary_orange_1 hover:bg-primary_orange_light text-white font-bold py-3 px-6 rounded-xl shadow transition-colors w-full sm:w-auto">
->>>>>>> 83f4428c
       Tildel et Spørgeskema
     </button>
   </div>
 
-<<<<<<< HEAD
-    <!-- <div class="grid grid-cols-1 sm:grid-cols-2 gap-4 w-full">
-      <div class="flex flex-col w-full">
-        <label class="text-gray-700 text-sm mb-1 sm:mb-2">Søg efter elever:</label>
-        <div class="grid grid-cols-[auto_1fr] sm:flex gap-2 items-center">
-          <select [(ngModel)]="searchStudentType" (change)="onSearchStudentTypeChange(searchStudentType)"
-            class="border-2 border-primary_orange_1 rounded-xl px-3 py-2 focus:ring-primary_orange_1 focus:border-primary_orange_1 text-sm w-full sm:w-[110px] bg-gray-50">
-            <option value="fullName">Fulde Navn</option>
-            <option value="userName">Brugernavn</option>
-            <option value="both" selected>Begge</option>
-          </select>
-          <input type="text" placeholder="Skriv her..." [(ngModel)]="searchStudent"
-            (ngModelChange)="onSearchStudentChange($event)"
-            class="px-4 py-2 border-2 border-primary_orange_1 rounded-xl shadow-sm focus:ring-primary_orange_1 focus:border-primary_orange_1 text-sm w-full bg-gray-50" />
-        </div>
-      </div>
-
-      <div class="flex flex-col w-full">
-        <label class="text-gray-700 text-sm mb-1 sm:mb-2">Søg efter instruktør:</label>
-        <div class="grid grid-cols-[auto_1fr] sm:flex gap-2 items-center">
-          <select [(ngModel)]="searchTeacherType" (change)="onSearchTeacherTypeChange(searchTeacherType)"
-            class="border-2 border-primary_orange_1 rounded-xl px-3 py-2 focus:ring-primary_orange_1 focus:border-primary_orange_1 text-sm w-full sm:w-[110px] bg-gray-50">
-            <option value="fullName">Fulde Navn</option>
-            <option value="userName">Brugernavn</option>
-            <option value="both" selected>Begge</option>
-          </select>
-          <input type="text" placeholder="Skriv her..." [(ngModel)]="searchTeacher"
-            (ngModelChange)="onSearchTeacherChange($event)"
-            class="px-4 py-2 border-2 border-primary_orange_1 rounded-xl shadow-sm focus:ring-primary_orange_1 focus:border-primary_orange_1 text-sm w-full bg-gray-50" />
-        </div>
-      </div>
-    </div> -->
-
-    
-  </div>
-
-  <h2 class="text-xl font-semibold text-gray-800 mt-6 mb-3 cursor-pointer flex items-center justify-between"
-      (click)="toggleListCollapse()">
-    Aktive Spørgeskemaer
-<div class="flex flex-col sm:flex-row items-center gap-2 w-full sm:w-auto">
-      <label class="text-primary_dark_blue font-medium">Elementer pr. side:</label>
-      <select [(ngModel)]="pageSize" (change)="onPageSizeChange(pageSize)"
-        class="border-2 border-primary_orange_1 rounded-xl px-3 py-2 focus:ring-primary_orange_1 focus:border-primary_orange_1 text-sm w-full sm:w-[80px] bg-gray-50 font-bold text-center">
-        <option *ngFor="let size of [5, 10, 15, 20]" [value]="size" >{{ size }}</option>
-=======
   <h2 class="text-xl font-semibold text-gray-800 mt-6 mb-3 flex items-center justify-between"
       >
     Aktive Spørgeskemaer
@@ -67,20 +18,14 @@
       <label class="text-primary_dark_blue font-medium">Elementer pr. side:</label>
       <select [(ngModel)]="pageSize" (change)="onPageSizeChange(pageSize)" class="border-2 border-primary_orange_1 rounded-xl px-3 py-2 focus:ring-primary_orange_1 focus:border-primary_orange_1 text-sm w-full sm:w-[80px] bg-gray-50 font-bold text-center">
         <option *ngFor="let size of [5, 10, 15, 20]" [value]="size">{{ size }}</option>
->>>>>>> 83f4428c
       </select>
     </div>
   </h2>
 
-<<<<<<< HEAD
-  <div *ngFor="let group of groups; let i = index" class="mb-8 border p-4 bg-gray-50 rounded-xl border border-primary_orange_1 shadow-sm hover:bg-primary_orange_light/10 transition-colors">
-    <div class="flex items-center justify-between cursor-pointer" (click)="toggleGroupCollapse(i)">
-=======
   <div *ngFor="let group of groups" 
        class="mb-8 border p-4 bg-gray-50 rounded-xl border border-primary_orange_1 shadow-sm hover:bg-primary_orange_light/10 transition-colors">
     
     <div class="flex items-center justify-between cursor-pointer" (click)="toggleGroupCollapse(group.groupId)">
->>>>>>> 83f4428c
       <h3 class="text-xl font-bold text-blue-900 mb-0">
         {{ group.name }}
         <span class="ml-2 text-sm text-gray-600">
@@ -94,15 +39,6 @@
           <span class="text-gray-800">{{ group.questionnaires.length }}</span>
         </span>
       </h3>
-<<<<<<< HEAD
-      <span [class.rotate-180]="groupCollapsed[i]" class="transition-transform duration-300 text-lg">
-        ▼
-      </span>
-    </div>
-    <div *ngIf="!groupCollapsed[i]">
-      <ul class="space-y-4 mt-4">
-        <li *ngFor="let q of group.questionnaires" class="p-4 bg-white rounded-lg shadow flex flex-col sm:flex-row sm:items-center sm:justify-between">
-=======
       <span [class.rotate-180]="!groupCollapsed[group.groupId]" class="transition-transform duration-300 text-lg">
         ▼
       </span>
@@ -112,7 +48,6 @@
       <ul class="space-y-4 mt-4">
         <li *ngFor="let q of group.questionnaires" 
             class="p-4 bg-white rounded-lg shadow flex flex-col sm:flex-row sm:items-center sm:justify-between">
->>>>>>> 83f4428c
           <div>
             <span class="font-semibold text-gray-800">{{ q.title }}</span>
             <span class="ml-2 text-xs text-gray-500">({{ q.activatedAt | date:'dd-MM-yyyy HH:mm' }})</span>
@@ -136,111 +71,15 @@
     </div>
   </div>
 
-<<<<<<< HEAD
-
-=======
->>>>>>> 83f4428c
   <div *ngIf="!isListCollapsed">
-  <!-- Display groups of questionnaires -->
-    <!-- <div *ngFor="let group of groups" class="mb-8 border border-gray-300 rounded-lg shadow p-4 bg-gray-50">
-    <h3 class="text-xl font-bold text-blue-700 mb-4">{{ group.name }}</h3>
-    <ul class="space-y-4">
-      <li *ngFor="let q of group.questionnaires" class="p-4 bg-white rounded-lg shadow flex flex-col sm:flex-row sm:items-center sm:justify-between">
-        <div>
-          <span class="font-semibold text-gray-800">{{ q.title }}</span>
-          <span class="ml-2 text-xs text-gray-500">({{ q.activatedAt | date:'dd-MM-yyyy HH:mm' }})</span>
-        </div>
-        <div class="flex flex-col sm:flex-row sm:gap-6 mt-2 sm:mt-0">
-          <span>
-            <strong>Elev:</strong>
-            <span [ngClass]="{'text-green-600 font-bold': q.studentCompletedAt, 'text-red-600 font-extrabold': !q.studentCompletedAt}">
-              {{ q.student.fullName }}
-            </span>
-          </span>
-          <span>
-            <strong>Instruktør:</strong>
-            <span [ngClass]="{'text-green-600 font-bold': q.teacherCompletedAt, 'text-red-600 font-bold': !q.teacherCompletedAt}">
-              {{ q.teacher.fullName }}
-            </span>
-          </span>
-        </div>
-      </li>
-    </ul>
-  </div>
     <div class="flex justify-center items-center min-h-[150px]" *ngIf="isLoading">
       <app-loading></app-loading>
-    </div> -->
+    </div>
 
     <div *ngIf="errorMessage" class="text-center p-4">
       <p class="text-red-500 font-semibold text-lg">{{ errorMessage }}</p>
     </div>
 
-<<<<<<< HEAD
-
-    <!-- <ul class="space-y-6 mt-6" *ngIf="!isLoading && !errorMessage">
-      <li *ngFor="let questionnaire of activeQuestionnaires"
-        class="p-5 bg-gray-50 rounded-xl border border-primary_orange_1 shadow-sm hover:bg-primary_orange_light/10 transition-colors">
-        <div class="grid grid-cols-1 sm:grid-cols-2 gap-4">
-          <div class="col-span-1 sm:col-span-2 grid grid-cols-1 sm:grid-cols-[1fr_3fr_2fr] gap-4">
-
-            <div class="bg-white p-4 rounded-lg shadow-sm border">
-              <strong class="text-gray-800">ID:</strong>
-              <p class="text-sm text-gray-600">{{ questionnaire.id }}</p>
-            </div>
-
-            <div class="bg-white p-4 rounded-lg shadow-sm border">
-              <strong class="text-gray-800">Titel på spørgeskema:</strong>
-              <p class="text-sm text-gray-600">{{ questionnaire.title }}</p>
-            </div>
-
-            <div class="bg-white p-4 rounded-lg shadow-sm border">
-              <strong class="text-gray-800">Aktiveret:</strong>
-              <p class="text-sm text-gray-600">{{ questionnaire.activatedAt | date:'HH:mm' }}</p>
-            </div>
-          </div>
-
-          <div class="bg-white p-4 rounded-lg shadow-sm border">
-            <strong class="text-gray-800">elev:</strong>
-            <p class="text-sm text-gray-600">
-              {{ questionnaire.student.fullName }} ({{ questionnaire.student.userName }})
-            </p>
-          </div>
-
-          <div class="bg-white p-4 rounded-lg shadow-sm border">
-            <strong class="text-gray-800">instruktør:</strong>
-            <p class="text-sm text-gray-600">
-              {{ questionnaire.teacher.fullName }} ({{ questionnaire.teacher.userName }})
-            </p>
-          </div>
-
-          <div class="bg-white p-4 rounded-lg shadow-sm border">
-            <strong class="text-gray-800">elev færdig:</strong>
-            <p class="text-sm font-semibold"
-              [ngClass]="{'text-red-500': !questionnaire.studentCompletedAt, 'text-green-500': questionnaire.studentCompletedAt}">
-              {{ questionnaire.studentCompletedAt ? "Fuldført" : "Ikke fuldført" }}
-            </p>
-            <p *ngIf="questionnaire.studentCompletedAt" class="text-xs text-gray-500">
-              {{ questionnaire.studentCompletedAt | date:'HH:mm' }}
-            </p>
-          </div>
-
-          <div class="bg-white p-4 rounded-lg shadow-sm border">
-            <strong class="text-gray-800">instruktør færdig:</strong>
-            <p class="text-sm font-semibold"
-              [ngClass]="{'text-red-500': !questionnaire.teacherCompletedAt, 'text-green-500': questionnaire.teacherCompletedAt}">
-              {{ questionnaire.teacherCompletedAt ? "Fuldført" : "Ikke fuldført" }}
-            </p>
-            <p *ngIf="questionnaire.teacherCompletedAt" class="text-xs text-gray-500">
-              {{ questionnaire.teacherCompletedAt | date:'HH:mm' }}
-            </p>
-          </div>
-        </div>
-      </li>
-    </ul> -->
-    
-
-=======
->>>>>>> 83f4428c
     <app-pagination 
       *ngIf="!isLoading && !errorMessage"
       [currentPage]="currentPage"
