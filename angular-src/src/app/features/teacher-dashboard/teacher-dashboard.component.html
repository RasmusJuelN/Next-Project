--- conflicted
+++ resolved
@@ -1,10 +1,6 @@
 <div class="flex flex-col items-center w-full ">
   <div class="flex flex-col bg-white/90 shadow-xl rounded-2xl border-2 border-primary_orange_1 sm:p-10 sm:max-w-[1100px] mx-auto">
-<<<<<<< HEAD
   <h2 class="text-3xl font-bold text-primary_orange mb-6 text-center">
-=======
-  <h2 class="text-2xl font-semibold text-gray-800 mb-6 text-center sm:text-left m-2">
->>>>>>> 83f4428c
 
       <!-- Overview over active questionnaires. -->
        {{ 'TMP_OVERVIEW_ACTIVE_QUESTIONNAIRES' | translate }}
@@ -59,11 +55,7 @@
           #pageSize
           id="pageSize"
           (change)="onPageSizeChange(pageSize.value)"
-<<<<<<< HEAD
-          class="border border-primary_orange rounded-lg px-3 py-2 focus:ring-primary_orange focus:border-primary_orange text-sm w-full sm:w-auto bg-white/80 text-center"
-=======
           class="border border-primary_orange rounded-lg px-3 py-2 focus:ring-primary_orange focus:border-primary_orange text-sm w-full sm:w-auto bg-white/80 text-left"
->>>>>>> 83f4428c
         >
           <option *ngFor="let size of pageSizeOptions" [value]="size" [selected]="isSelectedPageSize(size)">
             {{ size }}
@@ -84,11 +76,7 @@
     <ul class="space-y-6 mt-8" *ngIf="!isLoading && !errorMessage">
       <li
   *ngFor="let questionnaire of displayedQuestionnaires"
-<<<<<<< HEAD
   class="mb-8 border p-4 bg-gray-50 rounded-xl border-primary_orange_1 shadow-sm hover:bg-primary_orange_light/10 transition-colors"
-=======
-  class="mb-8 border p-4 bg-gray-50 rounded-xl border border-primary_orange_1 shadow-sm hover:bg-primary_orange_light/10 transition-colors"
->>>>>>> 83f4428c
 >
   <div class="flex items-center justify-between w-full">
     <!-- Left side: questionnaire info -->
