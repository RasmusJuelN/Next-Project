--- conflicted
+++ resolved
@@ -118,6 +118,16 @@
                           /
                           <span class="text-gray-800">{{ group.questionnaires.length }}</span>
                         </span>
+                <span>
+                  {{ 'ACTIVE_LIST.GROUP_TYPE' | translate}}
+                  <span
+                    [ngClass]="{
+                      'text-green-600 font-bold': group.questionnaireType === 'Standard',
+                      'text-yellow-600 font-bold': group.questionnaireType === 'Anonymous'
+                    }">
+                    {{ ('QUESTIONNAIRE_TYPE.' + group.questionnaireType.toUpperCase()) | translate }}
+                  </span>
+                </span>
                         <span [class.rotate-180]="!groupCollapsed[group.groupId]" class="transition-transform duration-300 text-lg ml-4">▼</span>
                       </div>
                       <!-- Collapse arrow on the right -->
@@ -144,21 +154,7 @@
                 <span [ngClass]="{'text-green-600 font-bold': q.studentCompletedAt, 'text-red-600 font-bold': !q.studentCompletedAt}">
                   {{ q.student?.fullName }}
                 </span>
-<<<<<<< HEAD
-                <span>
-                  {{ 'ACTIVE_LIST.GROUP_TYPE' | translate}}
-                  <span
-                    [ngClass]="{
-                      'text-green-600 font-bold': group.questionnaireType === 'Standard',
-                      'text-yellow-600 font-bold': group.questionnaireType === 'Anonymous'
-                    }">
-                    {{ ('QUESTIONNAIRE_TYPE.' + group.questionnaireType.toUpperCase()) | translate }}
-                  </span>
-                </span>
-              </div>
-=======
               </span>
->>>>>>> 37803e75
             </div>
             
             <!-- Column 3: Teacher (fixed 200px width) -->
