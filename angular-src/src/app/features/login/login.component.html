<!-- Animated Background with Floating Elements -->
<div class="min-h-screen min-w-full overflow-hidden  flex items-center justify-center p-6 top-0 absolute">
  <div class="absolute top-4 right-4 z-50 print:hidden">
<<<<<<< HEAD
  <app-language-switcher></app-language-switcher>
</div>
=======
    <app-language-switcher></app-language-switcher>
  </div>
  <!-- Animated Background Orbs (now using brand colors) -->
  <div class="absolute inset-0 overflow-hidden">
    <div class="absolute top-1/4 left-1/4 w-96 h-96 bg-gradient-to-r from-primary_orange_1/30 to-primary_orange_light/30 rounded-full mix-blend-multiply filter blur-xl animate-pulse"></div>
    <div class="absolute top-3/4 right-1/4 w-80 h-80 bg-gradient-to-r from-primary_orange_light/30 to-primary_dark_blue/30 rounded-full mix-blend-multiply filter blur-xl animate-pulse" style="animation-delay: 2s;"></div>
    <div class="absolute bottom-1/4 left-1/3 w-72 h-72 bg-gradient-to-r from-primary_dark_blue/30 to-primary_orange_1/30 rounded-full mix-blend-multiply filter blur-xl animate-pulse" style="animation-delay: 4s;"></div>
  </div>
>>>>>>> 33d09bb9

  <!-- Floating Particles (brand accent colors) -->
  <div class="absolute inset-0">
    <div class="absolute top-20 left-20 w-2 h-2 bg-primary_orange_1/30 rounded-full animate-pulse" style="animation-duration: 7s;"></div>
    <div class="absolute top-40 right-32 w-1 h-1 bg-primary_orange_light/40 rounded-full animate-pulse" style="animation-duration: 5s;"></div>
    <div class="absolute bottom-32 left-1/4 w-1.5 h-1.5 bg-primary_orange_1/30 rounded-full animate-pulse" style="animation-duration: 5s;"></div>
    <div class="absolute top-1/3 right-20 w-1 h-1 bg-primary_orange_1/40 rounded-full animate-pulse" style="animation-duration: 3.5s;"></div>
  </div>

  <!-- Main Login Card -->
  <div class="relative z-10 w-full max-w-md">
    <!-- Glow Effect Behind Card -->
    <div class="absolute -inset-1 bg-gradient-to-r from-primary_orange_1 to-primary_dark_blue rounded-3xl blur-lg opacity-75 animate-pulse " style="animation-duration: 4s;"></div>

    <!-- Glass Card -->
    <div class="relative bg-primary_background_white/80 backdrop-blur-2xl border-2 border-primary_orange_1 rounded-3xl shadow-2xl p-8 space-y-8 transform hover:scale-105 transition-all duration-500">

      <!-- Animated Logo Icon -->
      <div class="text-center space-y-4">
        <div class="mx-auto w-20 h-20 bg-gradient-to-br from-primary_orange_1 to-primary_dark_blue rounded-2xl flex items-center justify-center shadow-xl transform hover:rotate-12 transition-transform ">
          <svg class="w-10 h-10 text-white" fill="none" stroke="currentColor" viewBox="0 0 24 24">
            <path stroke-linecap="round" stroke-linejoin="round" stroke-width="2" d="M12 15v2m-6 4h12a2 2 0 002-2v-6a2 2 0 00-2-2H6a2 2 0 00-2 2v6a2 2 0 002 2zm10-10V7a4 4 0 00-8 0v4h8z"></path>
          </svg>
        </div>
        <div>
          <h2 class="text-4xl font-bold bg-gradient-to-r from-primary_orange_1  to-primary_dark_blue bg-clip-text text-transparent drop-shadow-lg">{{'LOGIN.WELCOME' | translate}}</h2>
          <p class="text-primary_dark_blue/80 mt-2 text-sm">{{'LOGIN.SUBTITLE' | translate }}</p>
        </div>
      </div>

      <!-- Form -->
      <form (ngSubmit)="onSubmit()" #loginForm="ngForm" class="space-y-6" capsLock (capsLock)="onCapsLockChange($event)">

        <!-- Username Field with Enhanced Styling -->
        <div class="group relative">
          <div class="absolute inset-y-0 left-0 pl-4 flex items-center pointer-events-none">
            <svg class="h-5 w-5 text-primary_orange_light group-focus-within:text-primary_orange_1 transition-colors duration-300" fill="none" stroke="currentColor" viewBox="0 0 24 24">
              <path stroke-linecap="round" stroke-linejoin="round" stroke-width="2" d="M16 7a4 4 0 11-8 0 4 4 0 018 0zM12 14a7 7 0 00-7 7h14a7 7 0 00-7-7z"></path>
            </svg>
          </div>
          <input
            type="text"
            name="userName"
            [(ngModel)]="userName"
            placeholder="Enter username"
            class="w-full pl-12 pr-4 py-4 bg-primary_background_white/80 border-2 border-primary_orange_1 rounded-2xl text-primary_dark_blue placeholder-primary_orange_light/80 focus:outline-none focus:ring-2 focus:ring-primary_orange_1 focus:border-primary_orange_1 transition-all duration-300 hover:bg-primary_orange_light/10"
            required
            #userNameInput="ngModel"
            [class.border-red-400]="userNameInput.invalid && userNameInput.touched"
            [class.focus:ring-red-400]="userNameInput.invalid && userNameInput.touched"
            />
            <!-- Animated Focus Ring -->
            <div class="absolute inset-0 rounded-2xl bg-gradient-to-r from-primary_orange_1/10 to-primary_orange_light/10 opacity-0 group-focus-within:opacity-100 transition-opacity duration-300 pointer-events-none"></div>
          </div>
          @if (userNameInput.invalid && userNameInput.touched) {
            <div class="text-red-500 text-xs mt-1 ml-4 flex items-center">
              <svg class="w-4 h-4 mr-1" fill="currentColor" viewBox="0 0 20 20">
                <path fill-rule="evenodd" d="M18 10a8 8 0 11-16 0 8 8 0 0116 0zm-7 4a1 1 0 11-2 0 1 1 0 012 0zm-1-9a1 1 0 00-1 1v4a1 1 0 102 0V6a1 1 0 00-1-1z" clip-rule="evenodd"></path>
              </svg>
              {{'LOGIN.USERNAME_REQUIRED' | translate}}
            </div>
          }

          <!-- Password Field with Enhanced Styling -->
          <div class="group relative">
            <div class="absolute inset-y-0 left-0 pl-4 flex items-center pointer-events-none">
              <svg class="h-5 w-5 text-primary_orange_light group-focus-within:text-primary_orange_1 transition-colors duration-300" fill="none" stroke="currentColor" viewBox="0 0 24 24">
                <path stroke-linecap="round" stroke-linejoin="round" stroke-width="2" d="M12 15v2m-6 4h12a2 2 0 002-2v-6a2 2 0 00-2-2H6a2 2 0 00-2 2v6a2 2 0 002 2zm10-10V7a4 4 0 00-8 0v4h8z"></path>
              </svg>
            </div>
            <input
              type="password"
              name="password"
              [(ngModel)]="password"
              placeholder="Enter password"
              class="w-full pl-12 pr-4 py-4 bg-primary_background_white/80 border-2 border-primary_orange_1 rounded-2xl text-primary_dark_blue placeholder-primary_orange_light/80 focus:outline-none focus:ring-2 focus:ring-primary_orange_1 focus:border-primary_orange_1 transition-all duration-300 hover:bg-primary_orange_light/10"
              required
              #passwordInput="ngModel"
              [class.border-red-400]="passwordInput.invalid && passwordInput.touched"
              [class.focus:ring-red-400]="passwordInput.invalid && passwordInput.touched"
              />
              <!-- Animated Focus Ring -->
              <div class="absolute inset-0 rounded-2xl bg-gradient-to-r from-primary_orange_1/10 to-primary_orange_light/10 opacity-0 group-focus-within:opacity-100 transition-opacity duration-300 pointer-events-none"></div>
            </div>
            @if (passwordInput.invalid && passwordInput.touched) {
              <div class="text-red-500 text-xs mt-1 ml-4 flex items-center">
                <svg class="w-4 h-4 mr-1" fill="currentColor" viewBox="0 0 20 20">
                  <path fill-rule="evenodd" d="M18 10a8 8 0 11-16 0 8 8 0 0116 0zm-7 4a1 1 0 11-2 0 1 1 0 012 0zm-1-9a1 1 0 00-1 1v4a1 1 0 102 0V6a1 1 0 00-1-1z" clip-rule="evenodd"></path>
                </svg>
                {{'LOGIN.PASSWORD_REQUIRED' | translate}}
              </div>
            }

            <!-- Caps Lock Warning -->
            @if (capsLockOn) {
              <div class="bg-yellow-500/10 backdrop-blur-sm border-2 border-yellow-400/30 text-yellow-600 px-4 py-3 rounded-2xl text-sm flex items-center animate-pulse"
                role="alert" aria-live="polite">
                <svg class="w-5 h-5 mr-2 text-yellow-400" fill="currentColor" viewBox="0 0 20 20">
                  <path fill-rule="evenodd" d="M8.257 3.099c.765-1.36 2.722-1.36 3.486 0l5.58 9.92c.75 1.334-.213 2.98-1.742 2.98H4.42c-1.53 0-2.493-1.646-1.743-2.98l5.58-9.92zM11 13a1 1 0 11-2 0 1 1 0 012 0zm-1-8a1 1 0 00-1 1v3a1 1 0 002 0V6a1 1 0 00-1-1z" clip-rule="evenodd"></path>
                </svg>
                {{'LOGIN.CAPS_LOCK_WARNING' | translate}}
              </div>
            }

            <!-- Error Message with Animation -->
            @if (errorKey) {
              <div class="bg-red-500/10 backdrop-blur-sm border-2 border-red-400/30 text-red-600 px-4 py-3 rounded-2xl text-sm flex items-center animate-pulse"
                role="alert" aria-live="polite">
                <svg class="w-5 h-5 mr-2 text-red-400" fill="currentColor" viewBox="0 0 20 20">
                  <path fill-rule="evenodd" d="M18 10a8 8 0 11-16 0 8 8 0 0116 0zm-7 4a1 1 0 11-2 0 1 1 0 012 0zm-1-9a1 1 0 00-1 1v4a1 1 0 102 0V6a1 1 0 00-1-1z" clip-rule="evenodd"></path>
                </svg>
                {{ errorKey | translate }}
              </div>
            }

            <!-- Enhanced Submit Button -->
            <button
              type="submit"
              class="group relative w-full overflow-hidden bg-gradient-to-br from-primary_orange_1 to-primary_dark_blue text-white py-4 rounded-2xl font-semibold text-lg shadow-2xl hover:shadow-primary_orange_1/25 transform hover:-translate-y-1 hover:scale-105 transition-all duration-300 disabled:opacity-50 disabled:cursor-not-allowed disabled:transform-none"
              [disabled]="isLoading || loginForm.invalid"
              >
              <!-- Button Background Animation -->
              <div class="absolute inset-0 bg-gradient-to-br from-primary_orange_1 to-primary_dark_blue opacity-0 group-hover:opacity-100 transition-opacity duration-300"></div>

              <!-- Button Content -->
              @if (!isLoading) {
                <span class="relative z-10 flex items-center justify-center">
                  <svg class="w-5 h-5 mr-2 transform group-hover:rotate-12 transition-transform duration-300" fill="none" stroke="currentColor" viewBox="0 0 24 24">
                    <path stroke-linecap="round" stroke-linejoin="round" stroke-width="2" d="M11 16l-4-4m0 0l4-4m-4 4h14m-5 4v1a3 3 0 01-3 3H6a3 3 0 01-3-3V7a3 3 0 013-3h7a3 3 0 013 3v1"></path>
                  </svg>
                  {{'LOGIN.SUBMIT' | translate}}
                </span>
              }

              <!-- Loading State -->
              @if (isLoading) {
                <span class="relative z-10 flex items-center justify-center">
                  <svg class="animate-spin -ml-1 mr-3 h-5 w-5 text-white" xmlns="http://www.w3.org/2000/svg" fill="none" viewBox="0 0 24 24">
                    <circle class="opacity-25" cx="12" cy="12" r="10" stroke="currentColor" stroke-width="4"></circle>
                    <path class="opacity-75" fill="currentColor" d="M4 12a8 8 0 018-8V0C5.373 0 0 5.373 0 12h4zm2 5.291A7.962 7.962 0 014 12H0c0 3.042 1.135 5.824 3 7.938l3-2.647z"></path>
                  </svg>
                  {{'LOGIN.LOADING' | translate}}
                </span>
              }

              <!-- Shimmer Effect -->
              <div class="absolute inset-0 -skew-x-12 -translate-x-full group-hover:translate-x-full bg-gradient-to-r from-transparent via-primary_orange_light/30 to-transparent transition-transform duration-1000"></div>
            </button>
          </form>
        </div>
      </div>
    </div><|MERGE_RESOLUTION|>--- conflicted
+++ resolved
@@ -1,19 +1,8 @@
 <!-- Animated Background with Floating Elements -->
 <div class="min-h-screen min-w-full overflow-hidden  flex items-center justify-center p-6 top-0 absolute">
   <div class="absolute top-4 right-4 z-50 print:hidden">
-<<<<<<< HEAD
   <app-language-switcher></app-language-switcher>
 </div>
-=======
-    <app-language-switcher></app-language-switcher>
-  </div>
-  <!-- Animated Background Orbs (now using brand colors) -->
-  <div class="absolute inset-0 overflow-hidden">
-    <div class="absolute top-1/4 left-1/4 w-96 h-96 bg-gradient-to-r from-primary_orange_1/30 to-primary_orange_light/30 rounded-full mix-blend-multiply filter blur-xl animate-pulse"></div>
-    <div class="absolute top-3/4 right-1/4 w-80 h-80 bg-gradient-to-r from-primary_orange_light/30 to-primary_dark_blue/30 rounded-full mix-blend-multiply filter blur-xl animate-pulse" style="animation-delay: 2s;"></div>
-    <div class="absolute bottom-1/4 left-1/3 w-72 h-72 bg-gradient-to-r from-primary_dark_blue/30 to-primary_orange_1/30 rounded-full mix-blend-multiply filter blur-xl animate-pulse" style="animation-delay: 4s;"></div>
-  </div>
->>>>>>> 33d09bb9
 
   <!-- Floating Particles (brand accent colors) -->
   <div class="absolute inset-0">
