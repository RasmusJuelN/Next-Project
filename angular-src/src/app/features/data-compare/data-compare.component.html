--- conflicted
+++ resolved
@@ -5,7 +5,6 @@
 - Question and year navigation
 - Chart display
 -->
-<<<<<<< HEAD
 <div class="flex flex-col items-center w-full px-4">
     <!-- Main card container -->
     <div
@@ -24,31 +23,6 @@
                     (input)="onInputChange('template', templateSearch.value)" (focus)="showTemplateResults = true"
                     class="px-4 py-2 border border-primary_orange_1 rounded-xl shadow-sm focus:ring-primary_orange_1 focus:border-primary_orange_1 text-sm w-full bg-gray-50"
                     [placeholder]="'DATA_COMPARE.SEARCH_TEMPLATE_PLACEHOLDER' | translate" #templateSearch />
-
-                <!-- Loading indicator for template search -->
-                <div *ngIf="template.isLoading" class="text-blue-500 text-sm mt-2">
-                    {{ 'DATA_COMPARE.LOADING_TEMPLATES' | translate }}
-                </div>
-=======
-<div class="flex flex-col items-center w-full">
-  <!-- Main card container -->
-  <div
-    class="flex flex-col w-full max-w-full sm:max-w-7xl bg-primary_background_white/80 shadow-xl rounded-2xl sm:p-10 border-primary_dark_blue: px-4 py-2 border-2 border-primary_orange_1  focus:ring-primary_orange_1 focus:border-primary_orange_1 text-sm  bg-gray-50">
-    <!-- Title -->
-    <h2 class="text-3xl font-bold text-primary_dark_blue mb-6 text-center">{{'TMP_DATA_COMPARE_TITLE' | translate}}
-    </h2>
-    <!-- Search areas for students and templates -->
-    <div class="grid grid-cols-1 sm:grid-cols-2 gap-4 w-full">
-      <!-- Template search area -->
-      <div class="flex flex-col w-full mt-4 sm:mt-0 relative" #templateSearchArea>
-        <label class="text-primary_dark_blue text-sm mb-1 sm:mb-2">{{ 'DATA_COMPARE.SEARCH_TEMPLATE_LABEL' |
-        translate }}</label>
-        <!-- Template search input -->
-        <input type="text" placeholder="Indtast skabelontitel..." [(ngModel)]="template.searchInput"
-          (input)="onInputChange('template', templateSearch.value)" (focus)="showTemplateResults = true"
-          class="px-4 py-2 border border-primary_orange_1 rounded-xl shadow-sm focus:ring-primary_orange_1 focus:border-primary_orange_1 text-sm w-full bg-gray-50"
-          [placeholder]="'DATA_COMPARE.SEARCH_TEMPLATE_PLACEHOLDER' | translate" #templateSearch />
->>>>>>> 33d09bb9
 
           <!-- Loading indicator for template search -->
           @if (template.isLoading) {
