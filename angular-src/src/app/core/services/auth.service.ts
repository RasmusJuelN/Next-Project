import { HttpClient, HttpHeaders } from '@angular/common/http';
import { Injectable, inject } from '@angular/core';
import { BehaviorSubject, catchError, interval, map, of, switchMap, tap, timer, firstValueFrom, throwError } from 'rxjs';
import { environment } from '../../../environments/environment';
import { TokenService } from './token.service';
import { ApiService } from './api.service';
import { User } from '../../shared/models/user.model';

/**
 * Authentication service.
 *
 * Handles:
 * - Login/logout and token storage.
 * - Token refresh flow (throws if no tokens available).
 * - Online/offline server reachability with retry.
 * - Exposes auth state (`isAuthenticated$`), role (`userRole$`), and connectivity (`isOnline$`).
 */
@Injectable({
  providedIn: 'root',
})
export class AuthService {
  private isAuthenticatedSubject = new BehaviorSubject<boolean>(false);
  public isAuthenticated$ = this.isAuthenticatedSubject.asObservable();

  private userRoleSubject = new BehaviorSubject<string | null>(null);
  public userRole$ = this.userRoleSubject.asObservable();

  private isOnlineSubject = new BehaviorSubject<boolean>(true);
  public isOnline$ = this.isOnlineSubject.asObservable();

  private baseUrl = environment.apiUrl;

  private tokenService = inject(TokenService);
  private apiService = inject(ApiService);

  /**
   * How often (in ms) to retry checking server connectivity if offline.
   * For example, 5000 = 5 seconds
   */
  private retryInterval = 5000;
  private retrySubscription: any;


  /**
   * Logs in with username/password.
   * - Sends `POST /auth` (form-encoded).
   * - On success: stores tokens, updates auth/role/online state.
   *
   * @returns Observable emitting API response or `false` on failure.
   */
  public login(userName: string, password: string) {
    const url = `${this.baseUrl}/auth`;
    const body = new URLSearchParams();
    body.set('username', userName);
    body.set('password', password);

    const headers = new HttpHeaders({ 'Content-Type': 'application/x-www-form-urlencoded' });

    return this.apiService
      .post<{ authToken: string, refreshToken: string }>(url, body.toString(), undefined, headers)
      .pipe(
        tap((response) => {
          if (response.authToken && response.refreshToken) {
            this.tokenService.setToken(response.authToken);
            this.tokenService.setRefreshToken(response.refreshToken);
            this.isAuthenticatedSubject.next(true);
            this.userRoleSubject.next(this.getUserRole());
            this.isOnlineSubject.next(true);
          }
        }),
        catchError((err) => {
          console.error('Authentication failed:', err);
          this.logout();
          return of(false);
        })
      );
  }

<<<<<<< HEAD
=======
  /**
   * Refreshes the access token using the refresh token.
   * - Sends `POST /auth/refresh` with `{ expiredToken }` body and `Authorization: Bearer <refreshToken>`.
   * - On success: updates stored tokens.
   * - If no tokens exist: logs out and **throws**.
   *
   * @returns Observable emitting refreshed tokens or error.
   */
>>>>>>> 83f4428c
public refreshToken() {
  const refreshToken = this.tokenService.getRefreshToken();
  const expiredToken = this.tokenService.getToken();
  if (!refreshToken || !expiredToken) {
    this.logout();
    return throwError(() => new Error('No tokens to refresh'));
  }

  const url = `${this.baseUrl}/auth/refresh`;
  const headers = new HttpHeaders({
    'Authorization': `Bearer ${refreshToken}`,
    'Content-Type': 'application/json'
  });

  return this.apiService
    .post<{ authToken: string; refreshToken: string }>(url,   { expiredToken } , undefined, headers)
    .pipe(
      tap((res) => {
        this.tokenService.setToken(res.authToken);
        this.tokenService.setRefreshToken(res.refreshToken);
      }),
      catchError((err) => {
        this.logout();
        return throwError(() => err);
      })
    );
}

<<<<<<< HEAD
=======
  /**
   * Logs the user out: clears tokens/state and stops offline retry loop.
   */
>>>>>>> 83f4428c
  public logout(): void {
    this.tokenService.clearToken();
    this.tokenService.clearRefreshToken();
    this.clearAuthState();
    this.stopRetrying();
  }

  /**
   * Initializes auth state on app start:
   * 1) Validates local token.
   * 2) Pings server for connectivity.
   * 3) If offline, starts periodic retries.
   *
   * @returns Promise resolving to `true` if authenticated, else `false`.
   */
  public initializeAuthState(): Promise<boolean> {
    const tokenExists = this.tokenService.tokenExists();
    const tokenValid = !this.tokenService.isTokenExpired();

    if (!tokenExists || !tokenValid) {
      this.logout();
      return Promise.resolve(false);
    }

    return firstValueFrom(
      this.checkServerConnection().pipe(
        tap((serverIsOnline) => {
          if (serverIsOnline) {
            this.isOnlineSubject.next(true);
            this.isAuthenticatedSubject.next(true);
            this.userRoleSubject.next(this.getUserRole());
          } else {
            this.isOnlineSubject.next(false);
            this.startRetryingConnection();
          }
        })
      )
    );
  }

  /** Performs a `HEAD /system/ping` to confirm server connectivity. */
  private checkServerConnection() {
    return this.apiService.head<boolean>(`${this.baseUrl}/system/ping`).pipe(
      map(() => true),
      catchError(() => of(false))
    );
  }

  /**
   * Starts periodic connectivity checks while offline.
   * - Logs out if the token expires during offline period.
   * - Restores authenticated state once server is reachable and token is valid.
   */
  private startRetryingConnection() {
    // Avoid multiple subscriptions
    this.stopRetrying();

    this.retrySubscription = interval(this.retryInterval)
      .pipe(
        tap(() => {
          if (!this.tokenService.tokenExists() || this.tokenService.isTokenExpired()) {
            this.logout();
          }
        }),
        switchMap(() => this.checkServerConnection())
      )
      .subscribe((serverIsOnline) => {
        if (serverIsOnline) {
          this.isOnlineSubject.next(true);
          // If the token is still valid, set user as authenticated
          if (this.tokenService.tokenExists() && !this.tokenService.isTokenExpired()) {
            this.isAuthenticatedSubject.next(true);
            this.userRoleSubject.next(this.getUserRole());
          }
          this.stopRetrying();
        } else {
          this.isOnlineSubject.next(false);
        }
      });
  }

  /** Stops any ongoing retry subscription. */
  private stopRetrying() {
    if (this.retrySubscription) {
      this.retrySubscription.unsubscribe();
      this.retrySubscription = null;
    }
  }

  /**
   * Builds a `User` model from token claims, if all are present.
   * @returns `{ id, userName, fullName, role }` or `null`.
   */
  getUser(): User | null {
    const id = this.getTokenInfo<string>('sub');
    const userName = this.getTokenInfo<string>('unique_name');
    const fullName = this.getTokenInfo<string>('name');
    const role = this.getTokenInfo<string>('role');
    
    if (id && userName && fullName && role) {
      return { id, userName, fullName, role };
    }
    
    return null;
  }

  /** Gets the current user's id (`sub` claim) or `null`. */
  getUserId(): string | null {
    return this.getTokenInfo<string>('sub');
  }

  /** Gets the current user's role (`role` claim) or `null`. */
  getUserRole(): string | null {
    return this.getTokenInfo<string>('role');
  }

  /**
   * Reads a specific claim from the decoded token.
   * @param key - Claim key to read.
   */
  private getTokenInfo<T>(key: string): T | null {
    const decodedToken = this.tokenService.getDecodedToken();
    return decodedToken && key in decodedToken ? (decodedToken[key] as T) : null;
  }
  
  /** Resets auth/role/online subjects to defaults. */
  private clearAuthState(): void {
    this.isAuthenticatedSubject.next(false);
    this.userRoleSubject.next(null);
    this.isOnlineSubject.next(true);
  }
}<|MERGE_RESOLUTION|>--- conflicted
+++ resolved
@@ -76,8 +76,6 @@
       );
   }
 
-<<<<<<< HEAD
-=======
   /**
    * Refreshes the access token using the refresh token.
    * - Sends `POST /auth/refresh` with `{ expiredToken }` body and `Authorization: Bearer <refreshToken>`.
@@ -86,7 +84,6 @@
    *
    * @returns Observable emitting refreshed tokens or error.
    */
->>>>>>> 83f4428c
 public refreshToken() {
   const refreshToken = this.tokenService.getRefreshToken();
   const expiredToken = this.tokenService.getToken();
@@ -115,12 +112,9 @@
     );
 }
 
-<<<<<<< HEAD
-=======
   /**
    * Logs the user out: clears tokens/state and stops offline retry loop.
    */
->>>>>>> 83f4428c
   public logout(): void {
     this.tokenService.clearToken();
     this.tokenService.clearRefreshToken();
