import { Component, inject } from '@angular/core';
import { RouterLink, RouterLinkActive, Router } from '@angular/router';
import { AuthService } from '../../services/auth.service';
import { CommonModule } from '@angular/common';
import { MenuSvgComponent } from '../../../shared/components/menu-svg/menu-svg.component';
import { Role } from '../../../shared/models/user.model';
import { TranslateModule, TranslateService } from '@ngx-translate/core';
<<<<<<< HEAD
=======

/**
 * Header component responsible for:
 * - Displaying global and role-based navigation links.
 * - Handling authentication state and role-based visibility.
 * - Managing mobile menu toggling.
 * - Supporting multi-language navigation labels via `@ngx-translate/core`.
 */
>>>>>>> 83f4428c
@Component({
  selector: 'app-header',
  standalone: true,
  imports: [RouterLink, RouterLinkActive, CommonModule, MenuSvgComponent, TranslateModule],
  templateUrl: './header.component.html',
  styleUrls: ['./header.component.css'],
})
export class HeaderComponent {
  private authService = inject(AuthService);
  private router = inject(Router);
  // for language translation
    private translate = inject(TranslateService);


  /** Translation service for switching navigation labels by language. */
  private translate = inject(TranslateService);


  isAuthenticated = false;
  userRole: Role | null = null;
  isMenuOpen = false;

  /** Global navigation links visible to all users. */
  globalNavLinks: { name: string; route: string }[] = [
    { name: '', route: '/' },
  ];

  /** Role-specific navigation links (labels use translation keys). */
  navLinks: Record<Role, { name: string; route: string }[]> = {
    [Role.Student]: [
      { name: 'NAV_ACTIVE_QUESTIONNAIRES', route: '/show-active-questionnaires' }
    ],
    [Role.Teacher]: [
      //{ name: 'Overview', route: '/hub' },
      { name: 'NAV_OVERVIEW', route: '/teacher-dashboard' },
      { name: 'NAV_ACTIVE_QUESTIONNAIRES', route: '/show-active-questionnaires' },
      { name: 'NAV_DATA_COMPARE', route: '/data-compare' }
    ],
    [Role.Admin]: [
      //{ name: 'Overview', route: '/hub' },
      { name: 'NAV_TEMPLATES', route: '/templates' },
      { name: 'NAV_ACTIVE_QUESTIONNAIRES', route: '/active-questionnaire' }
    ],
  };

  /**
   * Lifecycle hook: subscribes to authentication and role streams
   * from `AuthService` to update UI state.
   */
  ngOnInit() {
    this.authService.isAuthenticated$.subscribe((isAuthenticated) => {
      this.isAuthenticated = isAuthenticated;
    });

    this.authService.userRole$.subscribe((role) => {
      if (role === Role.Teacher || role === Role.Admin || role === Role.Student) {
        this.userRole = role as Role;
      } else {
        this.userRole = null;
      }
    });
  }

  /** Toggles the mobile navigation menu open/closed. */
  toggleMenu(): void {
    this.isMenuOpen = !this.isMenuOpen;
  }
  
  /**
   * Logs the user out:
   * - Calls `AuthService.logout()`.
   * - Redirects to the home route (`'/'`).
   */
  logout(): void {
    this.authService.logout();
    this.router.navigate(['/']);
  }
//    setLanguage(lang: string) {
//   this.translate.use(lang);
// }
}<|MERGE_RESOLUTION|>--- conflicted
+++ resolved
@@ -5,8 +5,6 @@
 import { MenuSvgComponent } from '../../../shared/components/menu-svg/menu-svg.component';
 import { Role } from '../../../shared/models/user.model';
 import { TranslateModule, TranslateService } from '@ngx-translate/core';
-<<<<<<< HEAD
-=======
 
 /**
  * Header component responsible for:
@@ -15,7 +13,6 @@
  * - Managing mobile menu toggling.
  * - Supporting multi-language navigation labels via `@ngx-translate/core`.
  */
->>>>>>> 83f4428c
 @Component({
   selector: 'app-header',
   standalone: true,
@@ -26,9 +23,6 @@
 export class HeaderComponent {
   private authService = inject(AuthService);
   private router = inject(Router);
-  // for language translation
-    private translate = inject(TranslateService);
-
 
   /** Translation service for switching navigation labels by language. */
   private translate = inject(TranslateService);
