<<<<<<< HEAD
=======
<!-- Header navigation: responsive (mobile drawer + desktop bar), role-based links, translation support -->
>>>>>>> 83f4428c
<ng-container *ngIf="isAuthenticated">
  <!-- Hamburger -->
  <button
    type="button"
    class="fixed top-4 left-4 z-50 sm:hidden inline-flex items-center justify-center rounded-md p-2 text-gray-400 hover:bg-gray-700 hover:text-white focus:outline-none focus:ring-2 focus:ring-inset focus:ring-white bg-transparent"
    (click)="toggleMenu()"
  >
    <!-- <span class="sr-only">Toggle menu</span> -->
         <span class="sr-only">{{'NAV_TOGGLE_MENU' | translate}} </span>
    <app-menu-svg [logoType]="isMenuOpen ? 'close' : 'menu'"></app-menu-svg>
  </button>

  <!-- Mobile Nav Drawer -->
  <nav
    *ngIf="isMenuOpen"
    class="fixed top-0 left-0 z-40 h-full bg-primary_dark_blue shadow-lg w-fit min-w-[180px] max-w-[80vw] sm:hidden flex flex-col pl-4 pr-8 pt-16"
  >
    <div class="flex flex-col flex-1 gap-1">


      <!-- Global Links -->
      <!-- <a
        *ngFor="let link of globalNavLinks"
        [routerLink]="link.route"
        class="rounded-md px-3 py-2 text-base font-medium text-primary_orange_light hover:bg-primary_orange_light hover:text-primary_dark_blue"
        (click)="toggleMenu()"
      >
        {{ link.name }}
      </a> -->
      <!-- Role-Specific Links -->
      <a
        *ngFor="let link of (userRole ? navLinks[userRole] : [])"
        [routerLink]="link.route"
        class="rounded-md px-3 py-2 text-base font-medium text-primary_orange_light hover:bg-primary_orange_light hover:text-primary_dark_blue"
        (click)="toggleMenu()"
      >
        {{ link.name | translate }}
      </a>

<<<<<<< HEAD
      <!-- Translatebutton code -->
=======
      <!-- Translate button code -->
>>>>>>> 83f4428c

      <button
        (click)="logout()"
        class="flex items-center gap-2 w-full mb-4 px-3 py-2 rounded-md text-base font-medium text-primary_orange_light hover:text-primary_dark_blue transition-colors"
        style="margin-top:auto;"
      >
        <svg xmlns="http://www.w3.org/2000/svg" fill="none" viewBox="0 0 24 24" stroke="currentColor" class="w-5 h-5">
          <path stroke-linecap="round" stroke-linejoin="round" stroke-width="2" d="M17 16l4-4m0 0l-4-4m4 4H7m6 4v1a2 2 0 01-2 2H7a2 2 0 01-2-2V7a2 2 0 012-2h4a2 2 0 012 2v1" />
        </svg>
<<<<<<< HEAD
        <!-- Log ud -->
=======
>>>>>>> 83f4428c
         {{ 'NAV_LOG_OUT' | translate }}
      </button>
    </div>
  </nav>

  <!-- Desktop Nav -->
<nav class="hidden rounded-xl sm:flex fixed z-50 h-16 bg-gray-100 top-4 shadow-lg items-center px-8 w-[80vw] max-w-7xl left-1/2 -translate-x-1/2">
  <div class="flex items-center h-full cursor-pointer" [routerLink]="'/'">

    <img src="assets/images/next_logo.png" alt="Logo" class="h-8 w-auto" />
  </div>
  <div class="absolute left-1/2 top-1/2 -translate-x-1/2 -translate-y-1/2 flex items-center space-x-8">
      <!-- <a
        *ngFor="let link of globalNavLinks"
        [routerLink]="link.route"
        [routerLinkActive]="'active-underline'"
        [routerLinkActiveOptions]="{ exact: true }"
        class="nav-underline px-2 py-2 flex items-center text-base font-medium text-primary_dark_blue transition-colors border-transparent my-2"
        style="height:auto;"
      >
        {{ link.name }}
      </a> -->
      <a
        *ngFor="let link of (userRole ? navLinks[userRole] : [])"
        [routerLink]="link.route"
        [routerLinkActive]="'active-underline'"
        class="nav-underline px-2 py-2 flex items-center text-base font-medium text-primary_dark_blue transition-colors border-transparent my-2"
        style="height:auto;"
      >
        {{ link.name | translate }}
      </a>
    </div>
   
    <button
      (click)="logout()"
      class="flex items-center gap-2 ml-auto  py-2 rounded-xl  text-base font-medium text-primary_orange_1 hover:text-primary_orange_light"
    >
      <svg xmlns="http://www.w3.org/2000/svg" fill="none" viewBox="0 0 24 24" stroke="currentColor" class="w-5 h-5">
        <path stroke-linecap="round" stroke-linejoin="round" stroke-width="2" d="M17 16l4-4m0 0l-4-4m4 4H7m6 4v1a2 2 0 01-2 2H7a2 2 0 01-2-2V7a2 2 0 012-2h4a2 2 0 012 2v1" />
      </svg>
<<<<<<< HEAD
      <!-- Log ud -->
=======
>>>>>>> 83f4428c
      {{ 'NAV_LOG_OUT' | translate }}
    </button>
  </nav>
</ng-container><|MERGE_RESOLUTION|>--- conflicted
+++ resolved
@@ -1,7 +1,4 @@
-<<<<<<< HEAD
-=======
 <!-- Header navigation: responsive (mobile drawer + desktop bar), role-based links, translation support -->
->>>>>>> 83f4428c
 <ng-container *ngIf="isAuthenticated">
   <!-- Hamburger -->
   <button
@@ -41,11 +38,7 @@
         {{ link.name | translate }}
       </a>
 
-<<<<<<< HEAD
-      <!-- Translatebutton code -->
-=======
       <!-- Translate button code -->
->>>>>>> 83f4428c
 
       <button
         (click)="logout()"
@@ -55,10 +48,6 @@
         <svg xmlns="http://www.w3.org/2000/svg" fill="none" viewBox="0 0 24 24" stroke="currentColor" class="w-5 h-5">
           <path stroke-linecap="round" stroke-linejoin="round" stroke-width="2" d="M17 16l4-4m0 0l-4-4m4 4H7m6 4v1a2 2 0 01-2 2H7a2 2 0 01-2-2V7a2 2 0 012-2h4a2 2 0 012 2v1" />
         </svg>
-<<<<<<< HEAD
-        <!-- Log ud -->
-=======
->>>>>>> 83f4428c
          {{ 'NAV_LOG_OUT' | translate }}
       </button>
     </div>
@@ -99,10 +88,6 @@
       <svg xmlns="http://www.w3.org/2000/svg" fill="none" viewBox="0 0 24 24" stroke="currentColor" class="w-5 h-5">
         <path stroke-linecap="round" stroke-linejoin="round" stroke-width="2" d="M17 16l4-4m0 0l-4-4m4 4H7m6 4v1a2 2 0 01-2 2H7a2 2 0 01-2-2V7a2 2 0 012-2h4a2 2 0 012 2v1" />
       </svg>
-<<<<<<< HEAD
-      <!-- Log ud -->
-=======
->>>>>>> 83f4428c
       {{ 'NAV_LOG_OUT' | translate }}
     </button>
   </nav>
