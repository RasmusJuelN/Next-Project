--- conflicted
+++ resolved
@@ -3,21 +3,6 @@
 import { TokenService } from '../services/token.service';
 import { AuthService } from '../services/auth.service';
 import { BehaviorSubject, catchError, filter, finalize, switchMap, take, throwError } from 'rxjs';
-<<<<<<< HEAD
-
-const isRefreshingFlag = { value: false }; // module-level state (persists across calls)
-const refreshSubject = new BehaviorSubject<string | null>(null);
-
-function addAuth(req: any, token: string | null) {
-  return token ? req.clone({ setHeaders: { Authorization: `Bearer ${token}` } }) : req;
-}
-
-function isAuthOrRefreshUrl(url: string) {
-  // Adjust to your exact endpoints if needed
-  return url.endsWith('/auth') || url.endsWith('/auth/refresh');
-}
-=======
->>>>>>> 83f4428c
 
 const isRefreshingFlag = { value: false }; // module-level state (persists across calls)
 const refreshSubject = new BehaviorSubject<string | null>(null);
@@ -80,15 +65,8 @@
 
         return authService.refreshToken().pipe(
           switchMap(() => {
-<<<<<<< HEAD
-            // refreshToken() should update TokenService internally
-            const newToken = tokenService.getToken();
-            refreshSubject.next(newToken); // release queued requests
-            // Retry original request once with the fresh token
-=======
             const newToken = tokenService.getToken();
             refreshSubject.next(newToken);
->>>>>>> 83f4428c
             return next(addAuth(req, newToken));
           }),
           catchError((refreshErr) => {
