{
  "PAGINATION": {
    "NEXT": "Næste",
    "PREVIOUS": "Forrige"
  },

<<<<<<< HEAD
  "TMP_FINALIZE_TITLE": "Udgiv skabelon?",
  "TMP_FINALIZE_TEXT": "Når en skabelon udgives, bliver den skrivebeskyttet. <br/>Er du sikker på, at du vil udgive?",
  "TMP_FINALIZE_CONFIRM": "Udgiv",
  "TMP_PUBLISH": "Udgiv",
  "TMP_VIEW_MODE": "Skabelonvisning",
  "TMP_EDIT_MODE": "Skabelonredigering",
  "TMP_CONFIRM_SUBMIT_TITLE":" Bekræft Indsendelse",
  "TMP_CONFIRM_SUBMIT_TEXT":" Er du sikker på, at du vil indsende dine svar? Du kan ikke redigere dem efter indsendelse.",
=======
  "TEACHER" : {
    "ANSWER": "Svar",
    "OVERVIEW_ACTIVE_QUESTIONNAIRES": "Oversigt over aktive spørgeskemaer",
    "COPY_LINK": "Kopier link til besvarelse",
    "VIEW_RESULTS": "Se resultater",
    "TITLE_TEMPLATE_LIST": "Skabelonliste",
    "FILTER_STUDENT_PENDING": "Elev mangler",
    "FILTER_TEACHER_PENDING": "Lærer mangler"
  },

>>>>>>> 7903d372
  "NAV" : {
    "TOGGLE_MENU": "Åbn/luk menu",
    "LOG_OUT": "Log ud",
    "ACTIVE_QUESTIONNAIRES": "Aktive spørgeskemaer",
    "DATA_COMPARE": "Sammenlign Data",
    "RESULT_HISTORY": "Resultat Historik",
    "OVERVIEW": "Oversigt",
    "TEMPLATES": "Skabeloner",
    "HOME" : "Hjem",
    "USER_GUIDE": "Brugervejledning"
  },

  "USER_GUIDE": {
    "TITLE": "Brugervejledning",
    "STUDENT": {
      "ANSWERING_QUESTIONNAIRES": {
        "TITLE": "Besvarelse af spørgeskemaer",
        "CONTENT": "Gå til 'Aktive spørgeskemaer' og klik 'Besvar'. Tre spørgsmålstyper: \"Multiple Choice\", \"Custom Answer\", eller \"Mixed\". Fremgang gemmes automatisk."
      },
      "VIEWING_RESULTS": {
        "TITLE": "Din rolle",
        "CONTENT": "Du giver svar men kan ikke se dine indsendte besvarelser. Lærere kan se og analysere alle svar til undervisningsformål."
      }
    },
    "TEACHER": {
      "DASHBOARD": {
        "TITLE": "Oversigt dashboard",
        "CONTENT": "Se aktive spørgeskemaer og fuldførselsstatus. Overvåg dine tildelte spørgeskemaer og se resultater fra gennemførte."
      },
      "RESULT_HISTORY": {
        "TITLE": "Resultathistorik",
        "CONTENT": "Spor hvordan individuelle studenters svar ændrer sig over tid. Se progression når studenter gennemfører samme spørgeskema flere gange."
      }
    },
    "ADMIN": {
      "TEMPLATE_MANAGEMENT": {
        "TITLE": "Skabeloner",
        "CONTENT": "Opret spørgeskemaplaner med tre spørgsmålstyper: \"Multiple Choice\", \"Custom Answer\", eller \"Mixed\". Skabeloner skal \"finalized\" før brug og kan ikke redigeres efter. Kopier skabeloner for at lave ændringer."
      },
      "ACTIVE_QUESTIONNAIRES": {
        "TITLE": "Aktive spørgeskemaer",
        "CONTENT": "Opret grupper fra \"finalized\" skabeloner. Vælg én lærer, én skabelon, og flere studerende. Separate spørgeskemaer genereres for hver studerende-lærer kombination."
      }
    },
    "GENERAL": {
      "NAVIGATION": {
        "TITLE": "Navigation",
        "CONTENT": "Navigationsmuligheder afhænger af din rolle. Brug profil-dropdownen (øverst til højre) til logud eller sprogskift."
      }
    }
  },

  "TEMPLATE": {

    "NEW": {
      "TITLE": "Ny skabelon",
      "DESC": "Beskrivelse af den nye skabelon",
      "STANDARD_NEW_QUESTION": "Standard spørgsmål",
      "NEW_QUESTION": "Nyt Spørgsmål"
    },

    "LIST": {
      "FAIL_LOAD_LIST": "Indlæsning af skabeloner mislykkedes. Prøv igen.",
      "NO_ACTIVE_QUESTIONNAIRES": "Der er ingen aktive spørgeskemaer",
      "ITEMS_PER_PAGE": "Elementer pr. side:",
      "SEARCH_GROUP_PLACEHOLDER": "Søg efter gruppe...",
      "SEARCH_BY_ID": "Søg efter ID",
      "SEARCH_BY_NAME": "Søg efter Navn",
      "BUTTON_CREATE_NEW": "Opret Ny Skabelon",
      "TITLE_ADMINISTER_TEMPLATES": "Administrer Skabeloner"
    },

    "EDITOR": {
      "TITLE": "Skabelon Editor",
      "TEMPLATE_TITLE": "Skabelon Titel",
      "TEMPLATE_DESCRIPTION": "Beskrivelse",
      "QUESTIONS": "Spørgsmål",
      "SAVE_TEMPLATE": "Gem Skabelon",
      "ADD_QUESTION": "Tilføj Nyt Spørgsmål"
    },

    "FINALIZE": {
      "FINALIZE_TEMPLATE": "Udgiv Skabelon",
      "CONFIRM_TITLE": "Udgiv skabelon?",
      "CONFIRM_TEXT": "Når en skabelon udgives, bliver den skrivebeskyttet. Er du sikker på, at du vil udgive?",
      "CONFIRM_BUTTON": "Udgiv"
    },

    "DELETE": {
      "TITLE": "Bekræft Sletning",
      "MSG": "Er du sikker på, at du vil slette denne skabelon? Denne handling vil slette relaterede data.",
      "CONFIRM_TITLE": "Bekræft Sletning",
      "CONFIRM_WARN": "Sidste Advarsel",
      "CONFIRM_MSG": "Er du sikker på, at du vil slette denne skabelon? Denne handling vil slette relaterede data.",
      "FINAL_WARN_MSG": "Advarsel: Denne handling kan ikke fortrydes. Sletning af denne skabelon vil permanent fjerne alle relaterede data. Er du helt sikker på, at du vil fortsætte?"
    },

    "VIEW": {
      "VIEW_MODE": "Skabelonvisning",
      "EDIT_MODE": "Skabelonredigering"
    },

    "ADMIN": {
      "LOCKED_TITLE": "Skabelonen er i brug",
      "LOCKED_MSG": "Denne skabelon kan ikke redigeres, da den har været brugt."
    },

    "MISC": {
      "COPY_TITLE": "Kopiér Skabelon",
      "COPY_MSG": "Opret en redigerbar kopi af denne skabelon. Kopien vil blive gemt som en ny udkast skabelon.",
      "ERROR_TITLE": "Fejl",
      "ERROR_DUPLICATE_TITLE": "En skabelon med dette navn eksisterer allerede. Vælg venligst et andet navn.",
      "ERROR_VALIDATION": "Valideringsfejl. Kontroller venligst dine indtastninger.",
      "ERROR_SAVE": "Fejl ved gemning af skabelon. Prøv igen."

    }

  },

  "COMMON": {
    "BUTTONS": {
      "VIEW": "Vis",
      "EDIT": "Rediger",
      "COPY": "Kopiér",
      "DELETE_PERMANENT": "Slet Permanent",
      "CANCEL": "Annuller",
      "CLOSE": "Luk",
      "PREVIOUS" : "Forrige",
      "NEXT" : "Næste",
      "SUBMIT" : "Send",
      "DELETE": "Slet"
    },
    "GREETING": "Hej {{username}}!",
    "ROLES": {
      "STUDENT": "Elev",
      "TEACHER": "Lærer",
      "ADMIN": "Admin"
    },
    "LOADING": "Indlæser...",
    "BACK": "Tilbage",
    "OF": "af"
  },

  "LOGIN": {
    "WELCOME": "Velkommen",
    "SUBTITLE": "Log ind for at besvare spørgeskemaer",
    "USERNAME_PLACEHOLDER": "Indtast brugernavn",
    "PASSWORD_PLACEHOLDER": "Indtast adgangskode",
    "USERNAME_REQUIRED": "Brugernavn er påkrævet",
    "PASSWORD_REQUIRED": "Adgangskode er påkrævet",
    "ERROR_INVALID": "Ugyldigt brugernavn eller adgangskode.",
    "ERROR_GENERAL": "Der opstod en fejl under login. Prøv igen.",
    "SUBMIT": "Log ind",
    "LOADING": "Logger ind...",
    "CAPS_LOCK_WARNING": "Caps Lock er aktiveret",
    "ERRORS": {
      "INVALID": "Ugyldigt brugernavn eller adgangskode.",
      "NETWORK": "Kunne ikke oprette forbindelse til serveren. Tjek din internetforbindelse.",
      "SERVER": "Der opstod en serverfejl. Prøv igen senere.",
      "GENERIC": "Der opstod en uventet fejl. Prøv igen.",
      "BAD_REQUEST": "Ugyldig anmodning. Tjek din indtastning.",
      "FORBIDDEN": "Adgang nægtet.",
      "RATE_LIMITED": "For mange forsøg. Vent venligst før du prøver igen.",
      "UNAVAILABLE": "Tjenesten er midlertidigt utilgængelig.",
      "TIMEOUT": "Anmodningen fik timeout. Prøv igen.",
      "REQUIRED_FIELDS": "Udfyld venligst alle påkrævede felter."
    }
  },

  "HOME" : {
    "ANSWER_QUESTIONNAIRE" :"Et spørgeskema kan besvares",
    "NO_ACTIVE_QUESTIONNAIRE": "Der er ingen aktive spørgeskemaer"
  },

  "SHOW_ACTIVE" : {
    "ACTIVE_SURVEYS": "Aktive spørgeskemaer",
    "ANSWER": "Svar",
    "SETUP_AT": "Opsat den:"
  },

  "ACTIVE_LIST": {
    "TITLE": "Administrer Aktive Spørgeskemaer",
    "BUTTON_CREATE": "Tildel et Spørgeskema",
    "SUBTITLE": "Aktive Spørgeskemaer",
    "SEARCH_PLACEHOLDER": "Søg efter gruppe...",
    "FILTER_STUDENT_PENDING": "Elev mangler svar",
    "FILTER_TEACHER_PENDING": "Lærer mangler svar",
    "ITEMS_PER_PAGE": "Elementer pr. side:",
    "GROUP_STUDENT": "Elev",
    "GROUP_TEACHER": "Lærer"
  },

  "QUESTION_EDITOR": {
      "TITLE": "Rediger spørgsmål",
      "LABEL_TITLE": "Titel:",
      "PLACEHOLDER_TITLE": "Indtast spørgsmålets titel",
      "ALLOW_CUSTOM": "Tillad at skrive dit eget svar",
      "OPTIONS": "Valgmuligheder",
      "DELETE_OPTION": "Slet valgmulighed",
      "ADD_OPTION": "Tilføj ny valgmulighed",
      "SAVE": "Gem spørgsmål"
  },

  "QUESTIONAIRE": {
    "COLLABORATOR": "Samarbejdspartner",
    "CUSTOM_ANSWER_ERROR": "Indtast dit svar for at fortsætte.",
    "CUSTOM_ANSWER_CHARACTER_COUNT": "tegn"
  },

  "DATA_COMPARE" : {
    "TITLE": "Sammenlign Data",
    "SEARCH_STUDENT_LABEL": "Søg efter elev eller gruppe:",
    "SEARCH_STUDENT_PLACEHOLDER": "Indtast elev eller gruppe navn...",
    "LOADING_STUDENTS": "Indlæser elever...",
    "LOAD_MORE_STUDENTS": "Indlæs Flere Elever",
    "SELECTED_STUDENTS": "Valgte Elever:",
    "REMOVE": "Fjern",
    "CLEAR_ALL": "Ryd Alle",
    "SEARCH_TEMPLATE_LABEL": "Søg efter Skabelon:",
    "SEARCH_TEMPLATE_PLACEHOLDER": "Indtast skabelontitel...",
    "LOADING_TEMPLATES": "Indlæser skabeloner...",
    "LOAD_MORE_TEMPLATES": "Indlæs Flere Skabeloner",
    "SELECTED_TEMPLATES": "Valgte Skabeloner:",
    "UPDATE_CHART": "Opdater Graf",
    "PIE_CHART": "Pie",
    "BAR_CHART": "Bar"
  },

  "LANG": {
    "EN": "Engelsk",
    "DA": "Dansk"
  },

  "PDF": {
    "TITLE": "Matrixskema (Lærer / Elev)",
    "META_NOTE": "Spørgsmål kan have 0-10 muligheder. Valgte viser et X. Hvis der er mulighed for eget svar , vises det under tabellen.",
    "NO_OPTIONS_NOTE": "Ingen foruddefinerede muligheder — kig på feltet nedenfor.",
    "TEACHER_ROW": "Lærer",
    "STUDENT_ROW": "Elev",
    "TEACHER_CUSTOM": "Lærer (eget svar):",
    "STUDENT_CUSTOM": "Elev (eget svar):",
    "TABLE_TEMPLATE": "Skabelon",
    "TABLE_STUDENT": "Elev",
    "TABLE_TEACHER": "Lærer",
    "FOOTER_LEFT": "",
    "PAGE": "Side"
  },

  "RESULT": {
    "COMPRESSED_VIEW": "Komprimeret visning",
    "FULL_VIEW": "Fuld visning",
    "COMPRESSED_VIEW_SHORT": "Komprimeret",
    "FULL_VIEW_SHORT": "Fuld",
    "TOGGLE_VIEW_TOOLTIP": "Skift visningstilstand",
    "OPEN_PDF": "Åbn PDF",
    "OPEN_PDF_SHORT": "Åbn",
    "OPEN_PDF_TOOLTIP": "Åbn PDF i ny fane",
    "DOWNLOAD_PDF": "Download PDF",
    "DOWNLOAD_PDF_SHORT": "Download",
    "DOWNLOAD_PDF_TOOLTIP": "Download PDF",
    "PRINT": "Udskriv",
    "PRINT_SHORT": "Udskriv",
    "PRINT_TOOLTIP": "Udskriv",
    "TEMPLATE_TITLE": "Skabelon:",
    "STUDENT_LABEL": "Elev",
    "TEACHER_LABEL": "Lærer",
    "COMPLETED_ON": "Fuldført den:",
    "CUSTOM_ANSWER": "Brugerdefineret svar",
    "CUSTOM_RESPONSES": "Brugerdefinerede svar:",
    "NO_OPTIONS_AVAILABLE": "Ingen valgmuligheder tilgængelige for dette spørgsmål",
    "SCROLL_HINT": "Scroll horisontalt for at se alle valgmuligheder →",
    "DROPDOWN_SELECT_STUDENT": "Vælg Elev"
  },

  "RESULT_HISTORY": {
    "TITLE": "Elev Resultat Historik",
    "SELECT_STUDENT": "Vælg Elev",
    "SELECT_QUESTIONNAIRE": "Vælg Spørgeskema",
    "SEARCH_STUDENTS": "Søg elever...",
    "SEARCH_QUESTIONNAIRES": "Søg spørgeskemaer...",
    "NO_RESULTS": "Ingen resultater fundet",
    "NO_RESULTS_DESC": "Ingen resultater fundet for den valgte elev og spørgeskema kombination.",
    "INSTRUCTIONS": "Vælg en elev og et spørgeskema for at se resultater",
    "INSTRUCTIONS_DESC": "Brug søgefelterne ovenfor til at finde og vælge en elev og en spørgeskema skabelon for at se de historiske resultater.",
    "SELECT_STUDENT_FIRST": "Vælg venligst en elev først",
    "SELECT_STUDENT_FIRST_DESC": "Du skal vælge en elev, før du kan vælge en spørgeskema skabelon.",
    "SHARED_QUESTIONNAIRES_AVAILABLE": "delte spørgeskema(er) tilgængelige med",
    "LOADING_SHARED_QUESTIONNAIRES": "Indlæser delte spørgeskemaer...",
    "SELECT_SHARED_QUESTIONNAIRE": "Vælg et delt spørgeskema:",
    "SHARED_COMPLETION_WITH": "Delt færdiggørelse med",
    "FULL_VIEW": "Fuld visning",
    "COMPACT_VIEW": "Komprimeret visning",
    "FULL_VIEW_SHORT": "Fuld",
    "COMPACT_VIEW_SHORT": "Kompakt",
    "OPEN_PDF": "Åbn PDF",
    "DOWNLOAD_PDF": "Download PDF",
    "OPEN_PDF_SHORT": "Åbn",
    "DOWNLOAD_PDF_SHORT": "Download",
    "NO_COMPLETED_SHARED_QUESTIONNAIRES": "Ingen færdige delte spørgeskemaer fundet med denne elev. Både du og eleven skal færdiggøre jeres svar før resultaterne bliver tilgængelige.",
    "FAILED_TO_LOAD_TEMPLATES": "Fejl ved indlæsning af tilgængelige skabeloner.",
    "NO_RESULTS_INCOMPLETE_RESPONSES": "Ingen resultater tilgængelige. Både du og eleven skal færdiggøre jeres spørgeskema-svar før historikken kan vises.",
    "FAILED_TO_LOAD_HISTORY": "Fejl ved indlæsning af elevens resultathistorik.",
    "FAILED_TO_LOAD_STUDENTS": "Fejl ved indlæsning af relaterede elever."
  },

  "ACTIVE_BUILDER": {
    "ANONYMOUS_QUESTIONNAIRE": "Anonymt Spørgeskema",
    "EVALUATION_QUESTIONNAIRE": "Evaluerings spørgeskema",
    "SWITCH_TO_EVALUATION": "Skift til evaluerings spørgeskema",
    "SWITCH_TO_ANONYMOUS": "Skift til anonymt Spørgeskema",
    "SEARCH_PARTICIPANTS": "Søg efter deltagere (navn, hold e.l.):",
    "SEARCH_STUDENT": "Søg efter Elev:",
    "SEARCH_TEACHER": "Søg efter Instruktør:",
    "SEARCH_TEMPLATE": "Søg efter Skabelon:",
    "PLACEHOLDER_STUDENTS": "Indtast navn på elever...",
    "PLACEHOLDER_TEACHERS": "Indtast navn på instruktører...",
    "PLACEHOLDER_TEMPLATE": "Indtast skabelontitel...",
    "LOADING_STUDENTS": "Indlæser elever...",
    "LOADING_TEACHERS": "Indlæser instruktører...",
    "LOADING_TEMPLATES": "Indlæser skabeloner...",
    "LOAD_MORE_STUDENTS": "Indlæs Flere Elever",
    "LOAD_MORE_TEACHERS": "Indlæs Flere Instruktører",
    "LOAD_MORE_TEMPLATES": "Indlæs Flere Skabeloner",
    "SELECTED_STUDENTS": "Valgte Elever:",
    "SELECTED_TEACHERS": "Valgte Instruktører:",
    "SELECTED_TEMPLATES": "Valgte Skabeloner:",
    "NOTHING_SELECTED": "Intet er valgt",
    "REMOVE": "Fjern",
    "CLEAR_ALL": "Ryd Alle",
    "CREATE_QUESTIONNAIRE_NAME": "Opret navn på spørgeskema:",
    "PLACEHOLDER_EVALUATION_NAME": "f.eks. 'Hold123 - evaluering af elever'",
    "PLACEHOLDER_ANONYMOUS_NAME": "f.eks. 'Evaluering af undervisning - Alle Elever'",
    "FINISH": "Færdiggør",
    "CANCEL": "Annuller",
    "CONFIRM_ANONYMOUS_TITLE": "Bekræft Oprettelse af Anonymt Spørgeskema",
    "CONFIRM_ANONYMOUS_MESSAGE": "Er du sikker på, at du vil oprette dette anonyme spørgeskema? Denne handling vil tildele den valgte skabelon til alle udvalgte deltagere.",
    "CONFIRM_EVALUATION_TITLE": "Bekræft Oprettelse af Evalueringsspørgeskema",
    "CONFIRM_EVALUATION_MESSAGE": "Er du sikker på, at du vil oprette dette evalueringsspørgeskema? Denne handling vil tildele den valgte skabelon til alle udvalgte elever og lærere.",
    "CONFIRM_YES": "Ja, Opret Spørgeskema",
    "CONFIRM_NO": "Nej, Annuller"
  }
}<|MERGE_RESOLUTION|>--- conflicted
+++ resolved
@@ -4,16 +4,6 @@
     "PREVIOUS": "Forrige"
   },
 
-<<<<<<< HEAD
-  "TMP_FINALIZE_TITLE": "Udgiv skabelon?",
-  "TMP_FINALIZE_TEXT": "Når en skabelon udgives, bliver den skrivebeskyttet. <br/>Er du sikker på, at du vil udgive?",
-  "TMP_FINALIZE_CONFIRM": "Udgiv",
-  "TMP_PUBLISH": "Udgiv",
-  "TMP_VIEW_MODE": "Skabelonvisning",
-  "TMP_EDIT_MODE": "Skabelonredigering",
-  "TMP_CONFIRM_SUBMIT_TITLE":" Bekræft Indsendelse",
-  "TMP_CONFIRM_SUBMIT_TEXT":" Er du sikker på, at du vil indsende dine svar? Du kan ikke redigere dem efter indsendelse.",
-=======
   "TEACHER" : {
     "ANSWER": "Svar",
     "OVERVIEW_ACTIVE_QUESTIONNAIRES": "Oversigt over aktive spørgeskemaer",
@@ -24,7 +14,6 @@
     "FILTER_TEACHER_PENDING": "Lærer mangler"
   },
 
->>>>>>> 7903d372
   "NAV" : {
     "TOGGLE_MENU": "Åbn/luk menu",
     "LOG_OUT": "Log ud",
