--- conflicted
+++ resolved
@@ -61,16 +61,6 @@
       "CONFIRM_BUTTON": "Publish"
     },
 
-<<<<<<< HEAD
-  "TMP_FINALIZE_TITLE": "Publish template?",
-  "TMP_FINALIZE_TEXT": "When a template is published, it becomes read-only. <br/>Are you sure you want to publish?",
-  "TMP_FINALIZE_CONFIRM": "Publish",
-  "TMP_PUBLISH": "Publish",
-  "TMP_VIEW_MODE": "Template View",
-  "TMP_EDIT_MODE": "Template Editing",
-  "TMP_CONFIRM_SUBMIT_TITLE":" Confirm Submission",
-  "TMP_CONFIRM_SUBMIT_TEXT":" Are you sure you want to submit your answers? You won't be able to change them later.",
-=======
     "DELETE": {
       "TITLE": "Confirm Deletion",
       "MSG": "Are you sure you want to delete this template? This action will delete related data.",
@@ -100,7 +90,6 @@
 
     }
   },
->>>>>>> 7903d372
 
   "COMMON": {
     "BUTTONS": {
