--- conflicted
+++ resolved
@@ -68,19 +68,6 @@
   "TMP_VIEW_MODE": "Template View",
   "TMP_EDIT_MODE": "Template Editing",
 
-<<<<<<< HEAD
-
-  "ACTIVE_LIST": {
-    "TITLE": "Manage Active Questionnaires",
-    "BUTTON_CREATE": "Assign a Questionnaire",
-    "SUBTITLE": "Active Questionnaires",
-    "SEARCH_PLACEHOLDER": "Search for group...",
-    "FILTER_STUDENT_PENDING": "Student pending answer",
-    "FILTER_TEACHER_PENDING": "Teacher pending answer",
-    "ITEMS_PER_PAGE": "Items per page:",
-    "GROUP_STUDENT": "Student",
-    "GROUP_TEACHER": "Teacher"
-=======
   "COMMON": {
     "BUTTONS": {
       "VIEW": "View",
@@ -132,7 +119,6 @@
   "HOME" : {
     "ANSWER_QUESTIONNAIRE" :"A questionnaire can be answered",
     "NO_ACTIVE_QUESTIONNAIRE": "There are no active questionnaires"
->>>>>>> 7a02767d
   },
 
   "QUESTION_EDITOR": {
