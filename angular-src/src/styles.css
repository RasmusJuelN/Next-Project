@tailwind base;
@tailwind components;
@tailwind utilities;
<<<<<<< HEAD

/* Apply global layout and background to body or root container */
/* body {
  @apply flex flex-col min-h-screen h-full bg-gradient-to-br from-primary_dark_blue to-primary_dark_light pt-24;
} */
=======
>>>>>>> 3cc60d77
<|MERGE_RESOLUTION|>--- conflicted
+++ resolved
@@ -1,11 +1,3 @@
 @tailwind base;
 @tailwind components;
 @tailwind utilities;
-<<<<<<< HEAD
-
-/* Apply global layout and background to body or root container */
-/* body {
-  @apply flex flex-col min-h-screen h-full bg-gradient-to-br from-primary_dark_blue to-primary_dark_light pt-24;
-} */
-=======
->>>>>>> 3cc60d77
