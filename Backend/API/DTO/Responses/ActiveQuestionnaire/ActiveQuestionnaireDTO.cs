--- conflicted
+++ resolved
@@ -1,131 +1,125 @@
-<<<<<<< HEAD
-using Database.DTO.QuestionnaireTemplate;
-using Database.DTO.User;
-using Database.Enums;
-=======
->>>>>>> 37803e75
-
-namespace API.DTO.Responses.ActiveQuestionnaire;
-
-
-/// <summary>
-/// Represents the base information for an active questionnaire specific to a user.
-/// Contains essential questionnaire details including identification, metadata, and activation timestamp.
-/// </summary>
-/// <remarks>
-/// This record serves as a base class for user-specific active questionnaire data transfer objects.
-/// It includes the core properties needed to identify and display basic questionnaire information
-/// to users in the context of active questionnaires.
-/// </remarks>
-public record class ActiveQuestionnaireUserSpecificBase
-{
-    public required Guid Id { get; set; }
-    public required string Title { get; set; }
-    public string? Description { get; set; }
-    public required DateTime ActivatedAt { get; set; }
-}
-
-/// <summary>
-/// Represents an active questionnaire with student-specific information including completion status.
-/// Extends the base user-specific active questionnaire with student details and completion timestamp.
-/// </summary>
-public record class ActiveQuestionnaireStudentBase : ActiveQuestionnaireUserSpecificBase
-{
-    public required UserBase Student { get; set; }
-    public required DateTime? StudentCompletedAt { get; set; }
-    public required ActiveQuestionnaireType QuestionnaireType { get; set; }
-}
-
-/// <summary>
-/// Represents the teacher-specific view of an active questionnaire, containing information about both student and teacher participation.
-/// </summary>
-/// <remarks>
-/// This record extends the base user-specific active questionnaire data with additional details about
-/// the student-teacher relationship and completion status for both parties involved in the questionnaire process.
-/// </remarks>
-public record class ActiveQuestionnaireTeacherBase : ActiveQuestionnaireUserSpecificBase
-{
-    public required UserBase Student { get; set; }
-    public required UserBase Teacher { get; set; }
-    public required DateTime? StudentCompletedAt { get; set; }
-    public required DateTime? TeacherCompletedAt { get; set; }
-    public string? GroupName { get; set; }
-    public required ActiveQuestionnaireType QuestionnaireType { get; set; }
-}
-
-/// <summary>
-/// Represents an active questionnaire with administrative details including student and teacher information.
-/// Extends the user-specific base to include completion tracking for both student and teacher participants.
-/// </summary>
-/// <remarks>
-/// This DTO is used for administrative views where both student and teacher completion status
-/// and participant details need to be displayed together.
-/// </remarks>
-public record class ActiveQuestionnaireAdminBase : ActiveQuestionnaireUserSpecificBase
-{
-    public required UserBase Student { get; set; }
-    public required UserBase Teacher { get; set; }
-    public required DateTime? StudentCompletedAt { get; set; }
-    public required DateTime? TeacherCompletedAt { get; set; }
-    public required ActiveQuestionnaireType QuestionnaireType { get; set; }
-}
-
-public record class OmniActiveQuestionnaireAdminBase : ActiveQuestionnaireUserSpecificBase
-{
-    public required UserBase Student { get; set; }
-    public required UserBase Teacher { get; set; }
-    public required DateTime? StudentCompletedAt { get; set; }
-    public required DateTime? TeacherCompletedAt { get; set; }
-
-    public required int ParticipantCount { get; set; }
-    public required int CompletedParticipantCount { get; set; }
-
-    public required ActiveQuestionnaireType QuestionnaireType { get; set; }
-}
-
-//###################################################//
-
-/// <summary>
-/// Represents a complete active questionnaire for a student, including all associated questions.
-/// Extends the base student questionnaire with the full question details.
-/// </summary>
-/// <remarks>
-/// This record is typically used when a student needs to view or complete a questionnaire,
-/// providing access to all the questions that need to be answered.
-/// </remarks>
-public record class ActiveQuestionnaireStudentFull : ActiveQuestionnaireStudentBase
-{
-    public required List<QuestionnaireTemplateQuestion> Questions { get; set; }
-}
-
-/// <summary>
-/// Represents a complete active questionnaire for a teacher, including all associated questions.
-/// Extends the base teacher questionnaire with the full question details.
-/// </summary>
-/// <remarks>
-/// This record is typically used when a teacher needs to view or complete a questionnaire,
-/// providing access to all the questions that need to be answered.
-/// </remarks>
-public record class ActiveQuestionnaireTeacherFull : ActiveQuestionnaireTeacherBase
-{
-    public required List<QuestionnaireTemplateQuestion> Questions { get; set; }
-}
-
-/// <summary>
-/// Represents a complete active questionnaire data transfer object for administrative purposes,
-/// containing all questionnaire details including the full list of questions.
-/// </summary>
-/// <remarks>
-/// This record extends <see cref="ActiveQuestionnaireAdminBase"/> by adding the complete
-/// collection of questions associated with the questionnaire template.
-/// </remarks>
-public record class ActiveQuestionnaireAdminFull : ActiveQuestionnaireAdminBase
-{
-    public required List<QuestionnaireTemplateQuestion> Questions { get; set; }
-}
-
-public record class CompletedStudentDto
-{
-    public required Guid Id { get; set; }
-    public required UserBase Student { get; set; }
+
+namespace API.DTO.Responses.ActiveQuestionnaire;
+
+
+/// <summary>
+/// Represents the base information for an active questionnaire specific to a user.
+/// Contains essential questionnaire details including identification, metadata, and activation timestamp.
+/// </summary>
+/// <remarks>
+/// This record serves as a base class for user-specific active questionnaire data transfer objects.
+/// It includes the core properties needed to identify and display basic questionnaire information
+/// to users in the context of active questionnaires.
+/// </remarks>
+public record class ActiveQuestionnaireUserSpecificBase
+{
+    public required Guid Id { get; set; }
+    public required string Title { get; set; }
+    public string? Description { get; set; }
+    public required DateTime ActivatedAt { get; set; }
+}
+
+/// <summary>
+/// Represents an active questionnaire with student-specific information including completion status.
+/// Extends the base user-specific active questionnaire with student details and completion timestamp.
+/// </summary>
+public record class ActiveQuestionnaireStudentBase : ActiveQuestionnaireUserSpecificBase
+{
+    public required UserBase Student { get; set; }
+    public required DateTime? StudentCompletedAt { get; set; }
+    public required ActiveQuestionnaireType QuestionnaireType { get; set; }
+}
+
+/// <summary>
+/// Represents the teacher-specific view of an active questionnaire, containing information about both student and teacher participation.
+/// </summary>
+/// <remarks>
+/// This record extends the base user-specific active questionnaire data with additional details about
+/// the student-teacher relationship and completion status for both parties involved in the questionnaire process.
+/// </remarks>
+public record class ActiveQuestionnaireTeacherBase : ActiveQuestionnaireUserSpecificBase
+{
+    public required UserBase Student { get; set; }
+    public required UserBase Teacher { get; set; }
+    public required DateTime? StudentCompletedAt { get; set; }
+    public required DateTime? TeacherCompletedAt { get; set; }
+    public string? GroupName { get; set; }
+    public required ActiveQuestionnaireType QuestionnaireType { get; set; }
+}
+
+/// <summary>
+/// Represents an active questionnaire with administrative details including student and teacher information.
+/// Extends the user-specific base to include completion tracking for both student and teacher participants.
+/// </summary>
+/// <remarks>
+/// This DTO is used for administrative views where both student and teacher completion status
+/// and participant details need to be displayed together.
+/// </remarks>
+public record class ActiveQuestionnaireAdminBase : ActiveQuestionnaireUserSpecificBase
+{
+    public required UserBase Student { get; set; }
+    public required UserBase Teacher { get; set; }
+    public required DateTime? StudentCompletedAt { get; set; }
+    public required DateTime? TeacherCompletedAt { get; set; }
+    public required ActiveQuestionnaireType QuestionnaireType { get; set; }
+}
+
+public record class OmniActiveQuestionnaireAdminBase : ActiveQuestionnaireUserSpecificBase
+{
+    public required UserBase Student { get; set; }
+    public required UserBase Teacher { get; set; }
+    public required DateTime? StudentCompletedAt { get; set; }
+    public required DateTime? TeacherCompletedAt { get; set; }
+
+    public required int ParticipantCount { get; set; }
+    public required int CompletedParticipantCount { get; set; }
+
+    public required ActiveQuestionnaireType QuestionnaireType { get; set; }
+}
+
+//###################################################//
+
+/// <summary>
+/// Represents a complete active questionnaire for a student, including all associated questions.
+/// Extends the base student questionnaire with the full question details.
+/// </summary>
+/// <remarks>
+/// This record is typically used when a student needs to view or complete a questionnaire,
+/// providing access to all the questions that need to be answered.
+/// </remarks>
+public record class ActiveQuestionnaireStudentFull : ActiveQuestionnaireStudentBase
+{
+    public required List<QuestionnaireTemplateQuestion> Questions { get; set; }
+}
+
+/// <summary>
+/// Represents a complete active questionnaire for a teacher, including all associated questions.
+/// Extends the base teacher questionnaire with the full question details.
+/// </summary>
+/// <remarks>
+/// This record is typically used when a teacher needs to view or complete a questionnaire,
+/// providing access to all the questions that need to be answered.
+/// </remarks>
+public record class ActiveQuestionnaireTeacherFull : ActiveQuestionnaireTeacherBase
+{
+    public required List<QuestionnaireTemplateQuestion> Questions { get; set; }
+}
+
+/// <summary>
+/// Represents a complete active questionnaire data transfer object for administrative purposes,
+/// containing all questionnaire details including the full list of questions.
+/// </summary>
+/// <remarks>
+/// This record extends <see cref="ActiveQuestionnaireAdminBase"/> by adding the complete
+/// collection of questions associated with the questionnaire template.
+/// </remarks>
+public record class ActiveQuestionnaireAdminFull : ActiveQuestionnaireAdminBase
+{
+    public required List<QuestionnaireTemplateQuestion> Questions { get; set; }
+}
+
+public record class CompletedStudentDto
+{
+    public required Guid Id { get; set; }
+    public required UserBase Student { get; set; }
 }