--- conflicted
+++ resolved
@@ -1,10 +1,4 @@
 ﻿
-<<<<<<< HEAD
-
-using Database.Enums;
-
-=======
->>>>>>> 37803e75
 namespace API.DTO.Responses.ActiveQuestionnaire
 {
     /// <summary>
