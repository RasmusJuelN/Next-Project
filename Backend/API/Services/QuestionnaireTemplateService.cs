--- conflicted
+++ resolved
@@ -1,284 +1,274 @@
-<<<<<<< HEAD
-using API.DTO.Requests.QuestionnaireTemplate;
-using API.Exceptions;
-using API.Interfaces;
-using Database.DTO.QuestionnaireTemplate;
-using Database.Models;
-using API.DTO.Responses.QuestionnaireTemplate;
-using Microsoft.EntityFrameworkCore;
-=======
->>>>>>> 37803e75
-
-namespace API.Services;
-
-/// <summary>
-/// Provides business logic and data management services for questionnaire template operations.
-/// This service handles the complete lifecycle of questionnaire templates including creation,
-/// modification, retrieval, and deletion while ensuring data integrity and proper validation.
-/// </summary>
-/// <remarks>
-/// The service implements comprehensive template management functionality:
-/// <list type="bullet">
-/// <item><description>Template creation and validation with question and option hierarchies</description></item>
-/// <item><description>Paginated retrieval with advanced filtering and sorting capabilities</description></item>
-/// <item><description>Full update and partial patch operations for template modifications</description></item>
-/// <item><description>Template deletions</description></item>
-/// </list>
-/// All operations are performed through the Unit of Work pattern to ensure transactional consistency.
-/// </remarks>
-
-public class QuestionnaireTemplateService : IQuestionnaireTemplateService
-{
-    private readonly IUnitOfWork _unitOfWork;
-
-    public QuestionnaireTemplateService(IUnitOfWork unitOfWork)
-    {
-        _unitOfWork = unitOfWork;
-    }
-
-
-    /// <summary>
-    /// Retrieves a list of questionnaire templates based on the specified request parameters.
-    /// Only their base is included, I.e. collections/navigations are not included.
-    /// </summary>
-    /// <param name="request">The request parameters for retrieving questionnaire templates.</param>
-    /// <returns>
-    /// A task that represents the asynchronous operation. The task result contains the paginated template results.
-    /// </returns>
-    public async Task<TemplateKeysetPaginationResult> GetTemplateBasesWithKeysetPagination(TemplateKeysetPaginationRequest request)
-    {
-        DateTime? cursorCreatedAt = null;
-        Guid? cursorId = null;
-
-        if (!string.IsNullOrEmpty(request.QueryCursor))
-        {
-            cursorCreatedAt = DateTime.Parse(request.QueryCursor.Split('_')[0]);
-            cursorId = Guid.Parse(request.QueryCursor.Split('_')[1]);
-        }
-
-        (List<QuestionnaireTemplateBase> questionnaireTemplateBases, int totalCount) = await _unitOfWork.QuestionnaireTemplate
-        .PaginationQueryWithKeyset(
-            request.PageSize,
-            cursorId,
-            cursorCreatedAt,
-            request.Order,
-            request.Title,
-            request.Id,
-            request.templateStatus
-        );
-
-        QuestionnaireTemplateBase? lastTemplate = questionnaireTemplateBases.Count != 0 ? questionnaireTemplateBases.Last() : null;
-
-        string? queryCursor = null;
-        if (lastTemplate is not null)
-        {
-            queryCursor = $"{lastTemplate.CreatedAt:O}_{lastTemplate.Id}";
-        }
-
-        return new TemplateKeysetPaginationResult()
-        {
-            TemplateBases = questionnaireTemplateBases,
-            QueryCursor = queryCursor,
-            TotalCount = totalCount
-        };
-    }
-
-    /// <summary>
-    /// Adds a new questionnaire template to the database.
-    /// </summary>
-    /// <param name="request">The template to be added, represented by <see cref="QuestionnaireTemplateAdd"/>.</param>
-    /// <returns>
-    /// A task that represents the asynchronous operation. The task result contains the added <see cref="QuestionnaireTemplateModel"/>.
-    /// </returns>
-    /// <exception cref="SQLException.ItemAlreadyExists">Thrown when a template with the same title already exists.</exception>
-    public async Task<QuestionnaireTemplate> AddTemplate(QuestionnaireTemplateAdd request)
-    {
-        try
-        {
-            QuestionnaireTemplate template = await _unitOfWork.QuestionnaireTemplate.AddAsync(request);
-            await _unitOfWork.SaveChangesAsync();
-            return template;
-        }
-        catch (DbUpdateException ex) when (IsUniqueConstraintViolation(ex))
-        {
-            throw new SQLException.ItemAlreadyExists($"A template with the title '{request.Title}' already exists.", ex);
-        }
-    }
-
-    /// <summary>
-    /// Determines if a DbUpdateException is caused by a unique constraint violation on the Title field.
-    /// </summary>
-    /// <param name="ex">The DbUpdateException to examine.</param>
-    /// <returns>True if the exception is caused by a Title unique constraint violation.</returns>
-    private static bool IsUniqueConstraintViolation(DbUpdateException ex)
-    {
-        // Check if the exception message contains indicators of unique constraint violation on Title
-        var message = ex.InnerException?.Message ?? ex.Message;
-        return message.Contains("IX_QuestionnaireTemplate_Title") || 
-               (message.Contains("duplicate key") && message.Contains("Title")) ||
-               (message.Contains("UNIQUE constraint failed") && message.Contains("Title"));
-    }
-
-    /// <summary>
-    /// Retrieves a complete questionnaire template by its unique identifier.
-    /// </summary>
-    /// <param name="id">The unique identifier of the questionnaire template to retrieve.</param>
-    /// <returns>
-    /// A task that represents the asynchronous operation. The task result contains
-    /// the complete questionnaire template including all questions and options.
-    /// </returns>
-    /// <remarks>
-    /// This method returns the full template hierarchy including:
-    /// <list type="bullet">
-    /// <item><description>Template metadata (title, description, creation info)</description></item>
-    /// <item><description>All associated questions with their properties</description></item>
-    /// <item><description>All answer options for each question</description></item>
-    /// </list>
-    /// The returned data is suitable for template editing and viewing.
-    /// </remarks>
-    /// <exception cref="SQLException.ItemNotFound">Thrown when no template exists with the specified ID.</exception>
-    /// <exception cref="ArgumentException">Thrown when the provided ID is invalid.</exception>
-    public async Task<QuestionnaireTemplate> GetTemplateById(Guid id)
-    {
-        QuestionnaireTemplate template = await _unitOfWork.QuestionnaireTemplate.GetFullQuestionnaireTemplateAsync(id) ?? throw new SQLException.ItemNotFound();
-        return template;
-    }
-
-    /// <summary>
-    /// Updates an existing questionnaire template with new data, replacing all modifiable fields.
-    /// </summary>
-    /// <param name="id">The unique identifier of the template to update.</param>
-    /// <param name="updateRequest">The complete update data for the template.</param>
-    /// <returns>
-    /// A task that represents the asynchronous operation. The task result contains
-    /// the updated questionnaire template with all changes applied.
-    /// </returns>
-    /// <remarks>
-    /// This method performs a complete update operation, replacing all template data
-    /// with the provided information. It handles the complex relationships between
-    /// templates, questions, and options while maintaining referential integrity.
-    /// Changes are applied atomically within a database transaction.
-    /// </remarks>
-    /// <exception cref="SQLException.ItemNotFound">Thrown when no template exists with the specified ID.</exception>
-    /// <exception cref="ArgumentException">Thrown when the update request contains invalid data.</exception>
-    /// <exception cref="InvalidOperationException">Thrown when the template cannot be updated due to business rules.</exception>
-    public async Task<QuestionnaireTemplate> UpdateTemplate(Guid id, QuestionnaireTemplateUpdate updateRequest)
-    {
-        try
-        {
-            var updated = await _unitOfWork.QuestionnaireTemplate.Update(id, updateRequest);
-            await _unitOfWork.SaveChangesAsync();
-            return updated;
-        }
-        catch (DbUpdateException ex) when (IsUniqueConstraintViolation(ex))
-        {
-            throw new SQLException.ItemAlreadyExists($"A template with the title '{updateRequest.Title}' already exists.", ex);
-        }
-        catch (Exception ex)
-        {
-            // do NOT call SaveChanges
-            throw new SQLException.NotValidated(ex.Message, ex);
-        }
-    }
-
-    /// <summary>
-    /// Applies partial updates to an existing questionnaire template using patch semantics.
-    /// </summary>
-    /// <param name="id">The unique identifier of the template to patch.</param>
-    /// <param name="patchRequest">The partial update data containing only fields to be modified.</param>
-    /// <returns>
-    /// A task that represents the asynchronous operation. The task result contains
-    /// the questionnaire template with the specified changes applied.
-    /// </returns>
-    /// <remarks>
-    /// This method allows for selective updates of template fields without requiring
-    /// a complete replacement of the template data. Only the fields specified in the
-    /// patch request are modified, leaving other fields unchanged. This is particularly
-    /// useful for minor modifications and incremental updates.
-    /// </remarks>
-    /// <exception cref="SQLException.ItemNotFound">Thrown when no template exists with the specified ID.</exception>
-    /// <exception cref="ArgumentException">Thrown when the patch request contains invalid data.</exception>
-    /// <exception cref="InvalidOperationException">Thrown when the template cannot be patched due to business rules.</exception>
-    public async Task<QuestionnaireTemplate> PatchTemplate(Guid id, QuestionnaireTemplatePatch patchRequest)
-    {
-        QuestionnaireTemplate patchedTemplate = await _unitOfWork.QuestionnaireTemplate.Patch(id, patchRequest);
-        await _unitOfWork.SaveChangesAsync();
-
-        return patchedTemplate;
-    }
-
-    /// <summary>
-    /// Permanently removes a questionnaire template from the system.
-    /// </summary>
-    /// <param name="id">The unique identifier of the template to delete.</param>
-    /// <returns>
-    /// A task that represents the asynchronous operation.
-    /// </returns>
-    /// <remarks>
-    /// This operation is irreversible and will permanently remove the template
-    /// from the database. Consider the impact on associated active questionnaires
-    /// and ensure proper authorization before calling this method. The deletion
-    /// process includes proper cleanup of all related data and dependencies.
-    /// </remarks>
-    /// <exception cref="InvalidOperationException">
-    /// Thrown when the template cannot be deleted due to existing dependencies
-    /// or active questionnaires using this template.
-    /// </exception>
-    /// <exception cref="SQLException">Thrown when a database error occurs during deletion.</exception>
-    public async Task DeleteTemplate(Guid id)
-    {
-        await _unitOfWork.QuestionnaireTemplate.DeleteAsync(id);
-        await _unitOfWork.SaveChangesAsync();
-    }
-
-public async Task<QuestionnaireTemplate> FinalizeTemplate(Guid id)
-{
-    var finalized = await _unitOfWork.QuestionnaireTemplate.FinalizeAsync(id);
-    await _unitOfWork.SaveChangesAsync();
-    return finalized;
-}
-
-    /// <summary>
-    /// Restores a soft deleted questionnaire template by changing its status from Deleted.
-    /// </summary>
-    /// <param name="id">The unique identifier of the template to restore.</param>
-    /// <returns>
-    /// A task that represents the asynchronous operation. The task result contains
-    /// the restored questionnaire template with updated status.
-    /// </returns>
-    /// <remarks>
-    /// This method restores a previously soft deleted template. The template status will be set to Draft
-    /// unless there are active questionnaires associated with it, in which case it will be set to Finalized.
-    /// This allows for recovery of accidentally deleted templates while maintaining proper status based on usage.
-    /// </remarks>
-    /// <exception cref="SQLException.ItemNotFound">Thrown when no template exists with the specified ID.</exception>
-    /// <exception cref="InvalidOperationException">Thrown when the template is not in deleted state.</exception>
-    public async Task<QuestionnaireTemplate> UndeleteTemplate(Guid id)
-    {
-        try
-        {
-            var undeleted = await _unitOfWork.QuestionnaireTemplate.UndeleteAsync(id);
-            await _unitOfWork.SaveChangesAsync();
-            return undeleted;
-        }
-        catch (Exception ex)
-        {
-            throw new SQLException.NotValidated(ex.Message, ex);
-        }
-    }
-
-    /// <summary>
-    /// Gets questionnaire template bases that have been answered by both a specific student and teacher.
-    /// </summary>
-    /// <param name="studentId">The ID of the student user.</param>
-    /// <param name="teacherId">The ID of the teacher user.</param>
-    /// <returns>A list of questionnaire template bases where both users have completed responses.</returns>
-    /// <remarks>
-    /// This method finds all active questionnaires where both the student and teacher have submitted
-    /// completed responses, returning the base template information for result history views.
-    /// </remarks>
-    public async Task<List<QuestionnaireTemplateBase>> GetTemplateBasesAnsweredByStudentAsync(Guid studentId, Guid teacherId)
-    {
-        return await _unitOfWork.QuestionnaireTemplate.GetTemplateBasesAnsweredByStudentAsync(studentId, teacherId);
-    }
-}
+
+namespace API.Services;
+
+/// <summary>
+/// Provides business logic and data management services for questionnaire template operations.
+/// This service handles the complete lifecycle of questionnaire templates including creation,
+/// modification, retrieval, and deletion while ensuring data integrity and proper validation.
+/// </summary>
+/// <remarks>
+/// The service implements comprehensive template management functionality:
+/// <list type="bullet">
+/// <item><description>Template creation and validation with question and option hierarchies</description></item>
+/// <item><description>Paginated retrieval with advanced filtering and sorting capabilities</description></item>
+/// <item><description>Full update and partial patch operations for template modifications</description></item>
+/// <item><description>Template deletions</description></item>
+/// </list>
+/// All operations are performed through the Unit of Work pattern to ensure transactional consistency.
+/// </remarks>
+
+public class QuestionnaireTemplateService : IQuestionnaireTemplateService
+{
+    private readonly IUnitOfWork _unitOfWork;
+
+    public QuestionnaireTemplateService(IUnitOfWork unitOfWork)
+    {
+        _unitOfWork = unitOfWork;
+    }
+
+
+    /// <summary>
+    /// Retrieves a list of questionnaire templates based on the specified request parameters.
+    /// Only their base is included, I.e. collections/navigations are not included.
+    /// </summary>
+    /// <param name="request">The request parameters for retrieving questionnaire templates.</param>
+    /// <returns>
+    /// A task that represents the asynchronous operation. The task result contains the paginated template results.
+    /// </returns>
+    public async Task<TemplateKeysetPaginationResult> GetTemplateBasesWithKeysetPagination(TemplateKeysetPaginationRequest request)
+    {
+        DateTime? cursorCreatedAt = null;
+        Guid? cursorId = null;
+
+        if (!string.IsNullOrEmpty(request.QueryCursor))
+        {
+            cursorCreatedAt = DateTime.Parse(request.QueryCursor.Split('_')[0]);
+            cursorId = Guid.Parse(request.QueryCursor.Split('_')[1]);
+        }
+
+        (List<QuestionnaireTemplateBase> questionnaireTemplateBases, int totalCount) = await _unitOfWork.QuestionnaireTemplate
+        .PaginationQueryWithKeyset(
+            request.PageSize,
+            cursorId,
+            cursorCreatedAt,
+            request.Order,
+            request.Title,
+            request.Id,
+            request.templateStatus
+        );
+
+        QuestionnaireTemplateBase? lastTemplate = questionnaireTemplateBases.Count != 0 ? questionnaireTemplateBases.Last() : null;
+
+        string? queryCursor = null;
+        if (lastTemplate is not null)
+        {
+            queryCursor = $"{lastTemplate.CreatedAt:O}_{lastTemplate.Id}";
+        }
+
+        return new TemplateKeysetPaginationResult()
+        {
+            TemplateBases = questionnaireTemplateBases,
+            QueryCursor = queryCursor,
+            TotalCount = totalCount
+        };
+    }
+
+    /// <summary>
+    /// Adds a new questionnaire template to the database.
+    /// </summary>
+    /// <param name="request">The template to be added, represented by <see cref="QuestionnaireTemplateAdd"/>.</param>
+    /// <returns>
+    /// A task that represents the asynchronous operation. The task result contains the added <see cref="QuestionnaireTemplateModel"/>.
+    /// </returns>
+    /// <exception cref="SQLException.ItemAlreadyExists">Thrown when a template with the same title already exists.</exception>
+    public async Task<QuestionnaireTemplate> AddTemplate(QuestionnaireTemplateAdd request)
+    {
+        try
+        {
+            QuestionnaireTemplate template = await _unitOfWork.QuestionnaireTemplate.AddAsync(request);
+            await _unitOfWork.SaveChangesAsync();
+            return template;
+        }
+        catch (DbUpdateException ex) when (IsUniqueConstraintViolation(ex))
+        {
+            throw new SQLException.ItemAlreadyExists($"A template with the title '{request.Title}' already exists.", ex);
+        }
+    }
+
+    /// <summary>
+    /// Determines if a DbUpdateException is caused by a unique constraint violation on the Title field.
+    /// </summary>
+    /// <param name="ex">The DbUpdateException to examine.</param>
+    /// <returns>True if the exception is caused by a Title unique constraint violation.</returns>
+    private static bool IsUniqueConstraintViolation(DbUpdateException ex)
+    {
+        // Check if the exception message contains indicators of unique constraint violation on Title
+        var message = ex.InnerException?.Message ?? ex.Message;
+        return message.Contains("IX_QuestionnaireTemplate_Title") || 
+               (message.Contains("duplicate key") && message.Contains("Title")) ||
+               (message.Contains("UNIQUE constraint failed") && message.Contains("Title"));
+    }
+
+    /// <summary>
+    /// Retrieves a complete questionnaire template by its unique identifier.
+    /// </summary>
+    /// <param name="id">The unique identifier of the questionnaire template to retrieve.</param>
+    /// <returns>
+    /// A task that represents the asynchronous operation. The task result contains
+    /// the complete questionnaire template including all questions and options.
+    /// </returns>
+    /// <remarks>
+    /// This method returns the full template hierarchy including:
+    /// <list type="bullet">
+    /// <item><description>Template metadata (title, description, creation info)</description></item>
+    /// <item><description>All associated questions with their properties</description></item>
+    /// <item><description>All answer options for each question</description></item>
+    /// </list>
+    /// The returned data is suitable for template editing and viewing.
+    /// </remarks>
+    /// <exception cref="SQLException.ItemNotFound">Thrown when no template exists with the specified ID.</exception>
+    /// <exception cref="ArgumentException">Thrown when the provided ID is invalid.</exception>
+    public async Task<QuestionnaireTemplate> GetTemplateById(Guid id)
+    {
+        QuestionnaireTemplate template = await _unitOfWork.QuestionnaireTemplate.GetFullQuestionnaireTemplateAsync(id) ?? throw new SQLException.ItemNotFound();
+        return template;
+    }
+
+    /// <summary>
+    /// Updates an existing questionnaire template with new data, replacing all modifiable fields.
+    /// </summary>
+    /// <param name="id">The unique identifier of the template to update.</param>
+    /// <param name="updateRequest">The complete update data for the template.</param>
+    /// <returns>
+    /// A task that represents the asynchronous operation. The task result contains
+    /// the updated questionnaire template with all changes applied.
+    /// </returns>
+    /// <remarks>
+    /// This method performs a complete update operation, replacing all template data
+    /// with the provided information. It handles the complex relationships between
+    /// templates, questions, and options while maintaining referential integrity.
+    /// Changes are applied atomically within a database transaction.
+    /// </remarks>
+    /// <exception cref="SQLException.ItemNotFound">Thrown when no template exists with the specified ID.</exception>
+    /// <exception cref="ArgumentException">Thrown when the update request contains invalid data.</exception>
+    /// <exception cref="InvalidOperationException">Thrown when the template cannot be updated due to business rules.</exception>
+    public async Task<QuestionnaireTemplate> UpdateTemplate(Guid id, QuestionnaireTemplateUpdate updateRequest)
+    {
+        try
+        {
+            var updated = await _unitOfWork.QuestionnaireTemplate.Update(id, updateRequest);
+            await _unitOfWork.SaveChangesAsync();
+            return updated;
+        }
+        catch (DbUpdateException ex) when (IsUniqueConstraintViolation(ex))
+        {
+            throw new SQLException.ItemAlreadyExists($"A template with the title '{updateRequest.Title}' already exists.", ex);
+        }
+        catch (Exception ex)
+        {
+            // do NOT call SaveChanges
+            throw new SQLException.NotValidated(ex.Message, ex);
+        }
+    }
+
+    /// <summary>
+    /// Applies partial updates to an existing questionnaire template using patch semantics.
+    /// </summary>
+    /// <param name="id">The unique identifier of the template to patch.</param>
+    /// <param name="patchRequest">The partial update data containing only fields to be modified.</param>
+    /// <returns>
+    /// A task that represents the asynchronous operation. The task result contains
+    /// the questionnaire template with the specified changes applied.
+    /// </returns>
+    /// <remarks>
+    /// This method allows for selective updates of template fields without requiring
+    /// a complete replacement of the template data. Only the fields specified in the
+    /// patch request are modified, leaving other fields unchanged. This is particularly
+    /// useful for minor modifications and incremental updates.
+    /// </remarks>
+    /// <exception cref="SQLException.ItemNotFound">Thrown when no template exists with the specified ID.</exception>
+    /// <exception cref="ArgumentException">Thrown when the patch request contains invalid data.</exception>
+    /// <exception cref="InvalidOperationException">Thrown when the template cannot be patched due to business rules.</exception>
+    public async Task<QuestionnaireTemplate> PatchTemplate(Guid id, QuestionnaireTemplatePatch patchRequest)
+    {
+        QuestionnaireTemplate patchedTemplate = await _unitOfWork.QuestionnaireTemplate.Patch(id, patchRequest);
+        await _unitOfWork.SaveChangesAsync();
+
+        return patchedTemplate;
+    }
+
+    /// <summary>
+    /// Permanently removes a questionnaire template from the system.
+    /// </summary>
+    /// <param name="id">The unique identifier of the template to delete.</param>
+    /// <returns>
+    /// A task that represents the asynchronous operation.
+    /// </returns>
+    /// <remarks>
+    /// This operation is irreversible and will permanently remove the template
+    /// from the database. Consider the impact on associated active questionnaires
+    /// and ensure proper authorization before calling this method. The deletion
+    /// process includes proper cleanup of all related data and dependencies.
+    /// </remarks>
+    /// <exception cref="InvalidOperationException">
+    /// Thrown when the template cannot be deleted due to existing dependencies
+    /// or active questionnaires using this template.
+    /// </exception>
+    /// <exception cref="SQLException">Thrown when a database error occurs during deletion.</exception>
+    public async Task DeleteTemplate(Guid id)
+    {
+        await _unitOfWork.QuestionnaireTemplate.DeleteAsync(id);
+        await _unitOfWork.SaveChangesAsync();
+    }
+
+public async Task<QuestionnaireTemplate> FinalizeTemplate(Guid id)
+{
+    var finalized = await _unitOfWork.QuestionnaireTemplate.FinalizeAsync(id);
+    await _unitOfWork.SaveChangesAsync();
+    return finalized;
+}
+
+    /// <summary>
+    /// Restores a soft deleted questionnaire template by changing its status from Deleted.
+    /// </summary>
+    /// <param name="id">The unique identifier of the template to restore.</param>
+    /// <returns>
+    /// A task that represents the asynchronous operation. The task result contains
+    /// the restored questionnaire template with updated status.
+    /// </returns>
+    /// <remarks>
+    /// This method restores a previously soft deleted template. The template status will be set to Draft
+    /// unless there are active questionnaires associated with it, in which case it will be set to Finalized.
+    /// This allows for recovery of accidentally deleted templates while maintaining proper status based on usage.
+    /// </remarks>
+    /// <exception cref="SQLException.ItemNotFound">Thrown when no template exists with the specified ID.</exception>
+    /// <exception cref="InvalidOperationException">Thrown when the template is not in deleted state.</exception>
+    public async Task<QuestionnaireTemplate> UndeleteTemplate(Guid id)
+    {
+        try
+        {
+            var undeleted = await _unitOfWork.QuestionnaireTemplate.UndeleteAsync(id);
+            await _unitOfWork.SaveChangesAsync();
+            return undeleted;
+        }
+        catch (Exception ex)
+        {
+            throw new SQLException.NotValidated(ex.Message, ex);
+        }
+    }
+
+    /// <summary>
+    /// Gets questionnaire template bases that have been answered by both a specific student and teacher.
+    /// </summary>
+    /// <param name="studentId">The ID of the student user.</param>
+    /// <param name="teacherId">The ID of the teacher user.</param>
+    /// <returns>A list of questionnaire template bases where both users have completed responses.</returns>
+    /// <remarks>
+    /// This method finds all active questionnaires where both the student and teacher have submitted
+    /// completed responses, returning the base template information for result history views.
+    /// </remarks>
+    public async Task<List<QuestionnaireTemplateBase>> GetTemplateBasesAnsweredByStudentAsync(Guid studentId, Guid teacherId)
+    {
+        return await _unitOfWork.QuestionnaireTemplate.GetTemplateBasesAnsweredByStudentAsync(studentId, teacherId);
+    }
+}