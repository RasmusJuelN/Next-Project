--- conflicted
+++ resolved
@@ -55,11 +55,7 @@
             }
             else
             {
-<<<<<<< HEAD
                 _Logger.LogDebug("Creating new LDAP connection to {Host}:{Port}", _LdapSettings.Host, _LdapSettings.Port);
-=======
-                _Logger.LogDebug("Creating new LDAP connection to {Host}:{Port}", _LdapSettings.Host, port);
->>>>>>> d2339b95
                 _Connection = CreateConnection(connectionOptions);
                 LdapSearchConstraints constraints = new();
                 constraints.ReferralFollowing = true;
