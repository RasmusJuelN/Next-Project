--- conflicted
+++ resolved
@@ -1,322 +1,308 @@
-<<<<<<< HEAD
-=======
-using System.IdentityModel.Tokens.Jwt;
-using API.DTO.Requests.ActiveQuestionnaire;
-using API.DTO.Requests.User;
-using API.DTO.Responses.ActiveQuestionnaire;
-using API.DTO.Responses.User;
-using API.Exceptions;
-using API.Extensions;
-using API.Interfaces;
-using Database.DTO.ActiveQuestionnaire;
-using Microsoft.AspNetCore.Authorization;
-using Microsoft.AspNetCore.Mvc;
->>>>>>> 494676b3
-
-namespace API.Controllers
-{
-    /// <summary>
-    /// Provides endpoints for user management and user-specific data retrieval operations.
-    /// Handles LDAP user queries, active questionnaire access for students and teachers,
-    /// and role-specific functionality within the application.
-    /// </summary>
-    [Route("api/[controller]")]
-    [ApiController]
-    public class UserController(IUserService userService) : ControllerBase
-    {
-        private readonly IUserService _userService = userService;
-
-        /// <summary>
-        /// Retrieves a paginated list of users from the LDAP directory with optional filtering.
-        /// This endpoint allows administrators to search and browse through user accounts
-        /// with support for pagination to handle large result sets efficiently.
-        /// </summary>
-        /// <param name="request">
-        /// The pagination and filtering parameters for the user query.
-        /// Contains page size, session identifiers, search criteria, and role filters.
-        /// </param>
-        /// <returns>
-        /// A paginated result containing user information, pagination metadata,
-        /// and continuation tokens for retrieving subsequent pages.
-        /// </returns>
-        /// <response code="200">
-        /// Returns the paginated user query results successfully.
-        /// The response includes user data, current page information, and navigation tokens.
-        /// </response>
-        /// <response code="401">Unauthorized - Invalid or missing access token.</response>
-        /// <response code="403">Forbidden - User does not have administrative privileges.</response>
-        /// <response code="500">Internal server error - LDAP connection issues or server errors.</response>
-        /// <remarks>
-        /// Requires administrator privileges. This endpoint queries the LDAP directory
-        /// and may involve network calls to external authentication systems.
-        /// Use the returned session identifiers to navigate through multiple pages of results.
-        /// </remarks>
-        [HttpGet]
-        [Authorize(AuthenticationSchemes = "AccessToken", Policy = "AdminAndTeacherOnly")]
-        [ProducesResponseType(typeof(UserQueryPaginationResult), StatusCodes.Status200OK)]
-        public ActionResult<UserQueryPaginationResult> UserPaginationQuery([FromQuery] UserQueryPagination request)
-        {
-            try
-            {
-                return Ok(_userService.QueryLDAPUsersWithPagination(request));
-            }
-            catch (HttpResponseException ex)
-            {
-                return StatusCode((int)ex.StatusCode, ex.Message);
-            }
-        }
-
-        /// <summary>
-        /// Retrieves a paginated list of active questionnaires assigned to the authenticated student.
-        /// This endpoint allows students to view questionnaires they need to complete,
-        /// with support for pagination and filtering based on questionnaire status.
-        /// </summary>
-        /// <param name="request">
-        /// The keyset pagination parameters for filtering and navigating through active questionnaires.
-        /// Includes page size, cursor information, and optional filtering criteria.
-        /// </param>
-        /// <returns>
-        /// A list of active questionnaires formatted specifically for student consumption,
-        /// </returns>
-        /// <response code="200">
-        /// Returns the list of active questionnaires for the student successfully.
-        /// Each questionnaire includes metadata relevant to student completion workflow.
-        /// </response>
-        /// <response code="401">
-        /// Unauthorized - Invalid access token, missing token, or user ID extraction failed.
-        /// This can occur if the JWT token is malformed or doesn't contain the required subject claim.
-        /// </response>
-        /// <response code="403">Forbidden - User does not have student privileges.</response>
-        /// <response code="500">Internal server error - Database connectivity issues or server errors.</response>
-        /// <remarks>
-        /// Requires student role privileges. The user ID is automatically extracted from the JWT token's
-        /// subject claim. This endpoint uses keyset pagination for efficient navigation through
-        /// large collections of questionnaires.
-        /// </remarks>
-        [HttpGet("Student/ActiveQuestionnaires")]
-        [Authorize(AuthenticationSchemes = "AccessToken", Policy = "StudentOnly")]
-        [ProducesResponseType(typeof(List<ActiveQuestionnaireKeysetPaginationResultStudent>), StatusCodes.Status200OK)]
-        [ProducesResponseType(StatusCodes.Status401Unauthorized)]
-        public async Task<ActionResult<List<ActiveQuestionnaireKeysetPaginationResultStudent>>> GetActiveQuestionnairesForStudent([FromQuery]ActiveQuestionnaireKeysetPaginationRequestStudent request)
-        {
-            Guid userId;
-            try
-            {
-                userId = Guid.Parse(User.Claims.First(x => x.Type == JwtRegisteredClaimNames.Sub).Value);
-            }
-            catch (Exception)
-            {
-                return Unauthorized();   
-            }
-            
-            return Ok(await _userService.GetActiveQuestionnairesForStudent(request, userId));
-        }
-
-        /// <summary>
-        /// Retrieves all pending active questionnaires for the authenticated student.
-        /// This endpoint provides a focused view of questionnaires that require immediate attention,
-        /// filtering out completed, expired, or future questionnaires to show only actionable items.
-        /// </summary>
-        /// <returns>
-        /// A list of pending active questionnaires specifically formatted for student view,
-        /// containing essential information needed for questionnaire completion workflow.
-        /// </returns>
-        /// <response code="200">
-        /// Returns the list of pending questionnaires successfully.
-        /// </response>
-        /// <response code="401">
-        /// Unauthorized - Invalid access token, missing token, or failed user ID extraction.
-        /// This occurs when the JWT token is missing, expired, or doesn't contain a valid subject claim.
-        /// </response>
-        /// <response code="403">Forbidden - User does not have student privileges.</response>
-        /// <response code="500">Internal server error - Database connectivity issues or server errors.</response>
-        /// <remarks>
-        /// Requires student role privileges. The user ID is automatically extracted from the JWT token.
-        /// This endpoint filters questionnaires to show only those in a "pending" state,
-        /// making it ideal for dashboard or notification scenarios where students need
-        /// to see what requires their immediate attention.
-        /// </remarks>
-        [HttpGet("Student/ActiveQuestionnaires/Pending")]
-        [Authorize(AuthenticationSchemes = "AccessToken", Policy = "StudentOnly")]
-        [ProducesResponseType(typeof(List<ActiveQuestionnaireStudentBase>), StatusCodes.Status200OK)]
-        [ProducesResponseType(StatusCodes.Status401Unauthorized)]
-        public async Task<ActionResult<List<ActiveQuestionnaireStudentBase>>> GetPendingActiveQuestionnairesForStudent()
-        {
-            Guid userId;
-            try
-            {
-                userId = Guid.Parse(User.Claims.First(x => x.Type == JwtRegisteredClaimNames.Sub).Value);
-            }
-            catch (Exception)
-            {
-                return Unauthorized();   
-            }
-
-            List<ActiveQuestionnaireBase> activeQuestionnaireBases = await _userService.GetPendingActiveQuestionnaires(userId);
-
-            return Ok(activeQuestionnaireBases.Select(a => a.ToActiveQuestionnaireStudentDTO()).ToList());
-        }
-
-        /// <summary>
-        /// Retrieves a paginated list of active questionnaires for the authenticated teacher.
-        /// This endpoint provides a focused view of questionnaires that require immediate attention,
-        /// filtering out completed, expired, or future questionnaires to show only actionable items,
-        /// with comprehensive pagination support and teacher-specific metadata.
-        /// </summary>
-        /// <param name="request">
-        /// The keyset pagination parameters for navigating through the teacher's questionnaires.
-        /// Includes page size, navigation cursors, and optional filtering criteria.
-        /// </param>
-        /// <returns>
-        /// A list of active questionnaires formatted for teacher consumption,
-        /// containing essential information needed for questionnaire completion workflow, including the student.
-        /// </returns>
-        /// <response code="200">
-        /// Returns the paginated list of teacher's questionnaires successfully.
-        /// </response>
-        /// <response code="401">
-        /// Unauthorized - Invalid access token, missing token, or user ID extraction failed.
-        /// This can occur if the JWT token is malformed or doesn't contain the required subject claim.
-        /// </response>
-        /// <response code="403">Forbidden - User does not have teacher privileges.</response>
-        /// <response code="500">Internal server error - Database connectivity issues or server errors.</response>
-        /// <remarks>
-        /// Requires teacher role privileges. The user ID is automatically extracted from the JWT token's
-        /// subject claim. This endpoint provides teacher-specific views including student participation
-        /// data.
-        /// </remarks>
-        [HttpGet("Teacher/ActiveQuestionnaires")]
-        [Authorize(AuthenticationSchemes = "AccessToken", Policy = "TeacherOnly")]
-        [ProducesResponseType(typeof(List<ActiveQuestionnaireKeysetPaginationResultTeacher>), StatusCodes.Status200OK)]
-        [ProducesResponseType(StatusCodes.Status401Unauthorized)]
-        public async Task<ActionResult<List<ActiveQuestionnaireKeysetPaginationResultTeacher>>> GetActiveQuestionnairesForTeacher([FromQuery]ActiveQuestionnaireKeysetPaginationRequestTeacher request)
-        {
-            Guid userId;
-            try
-            {
-                userId = Guid.Parse(User.Claims.First(x => x.Type == JwtRegisteredClaimNames.Sub).Value);
-            }
-            catch (Exception)
-            {
-                return Unauthorized();   
-            }
-            
-            return Ok(await _userService.GetActiveQuestionnairesForTeacher(request, userId));
-        }
-
-        /// <summary>
-        /// Retrieves paginated questionnaire groups for a teacher using offset pagination.
-        /// </summary>
-        /// <param name="request">The pagination request containing page number, page size, and filtering criteria.</param>
-        /// <param name="teacherGuid">The unique identifier of the teacher user.</param>
-        /// <returns>
-        /// A task that represents the asynchronous operation. The task result contains
-        /// paginated questionnaire groups with their associated questionnaires, metadata, and pagination information.
-        /// </returns>
-        /// <remarks>
-        /// This method returns questionnaire groups that contain questionnaires assigned to the specified teacher.
-        /// The results include group metadata, questionnaire details, student and teacher information, and completion status.
-        /// Pagination is implemented using offset pagination (page numbers) for direct page navigation.
-        /// Groups can be filtered by pending student or teacher completions.
-        /// </remarks>
-        /// <exception cref="ArgumentException">Thrown when request parameters are invalid.</exception>
-        /// <exception cref="UnauthorizedAccessException">Thrown when the user lacks teacher privileges.</exception>
-        [HttpGet("Teacher/ActiveQuestionnaires/GroupedAndOffsetPaginated")]
-        [Authorize(AuthenticationSchemes = "AccessToken", Policy = "TeacherOnly")]
-        [ProducesResponseType(typeof(QuestionnaireGroupOffsetPaginationResult), StatusCodes.Status200OK)]
-        public async Task<ActionResult<QuestionnaireGroupOffsetPaginationResult>> GetActiveQuestionnaireGroupsForTeacherWithOffsetPagination([FromQuery] QuestionnaireGroupOffsetPaginationRequest request)
-        {
-            Guid userId;
-            try
-            {
-                userId = Guid.Parse(User.Claims.First(x => x.Type == JwtRegisteredClaimNames.Sub).Value);
-            }
-            catch
-            {
-                return Unauthorized();
-            }
-
-            var result = await _userService.FetchActiveQuestionnaireGroupsForTeacherWithOffsetPagination(request, userId);
-            return Ok(result);
-        }
-
-        /// <summary>
-        /// Retrieves all pending active questionnaires managed by the authenticated teacher.
-        /// This endpoint provides teachers with a focused view of questionnaires requiring attention,
-        /// such as those with approaching deadlines, low participation rates, or pending reviews.
-        /// </summary>
-        /// <returns>
-        /// A list of pending active questionnaires formatted for teacher management,
-        /// containing administrative metadata, participation statistics, and actionable insights.
-        /// </returns>
-        /// <response code="200">
-        /// Returns the list of pending teacher questionnaires successfully.
-        /// Each questionnaire includes management metadata, student participation data, and status information.
-        /// </response>
-        /// <response code="401">
-        /// Unauthorized - Invalid access token, missing token, or failed user ID extraction.
-        /// This occurs when the JWT token is missing, expired, or doesn't contain a valid subject claim.
-        /// </response>
-        /// <response code="403">Forbidden - User does not have teacher privileges.</response>
-        /// <response code="500">Internal server error - Database connectivity issues or server errors.</response>
-        /// <remarks>
-        /// Requires teacher role privileges. The user ID is automatically extracted from the JWT token.
-        /// This endpoint filters questionnaires to show only those requiring teacher attention,
-        /// making it suitable for administrative dashboards where teachers need to prioritize
-        /// their questionnaire management tasks.
-        /// </remarks>
-        [HttpGet("Teacher/ActiveQuestionnaires/Pending")]
-        [Authorize(AuthenticationSchemes = "AccessToken", Policy = "TeacherOnly")]
-        [ProducesResponseType(typeof(List<ActiveQuestionnaireTeacherBase>), StatusCodes.Status200OK)]
-        [ProducesResponseType(StatusCodes.Status401Unauthorized)]
-        public async Task<ActionResult<List<ActiveQuestionnaireTeacherBase>>> GetPendingActiveQuestionnairesForTeacher()
-        {
-            Guid userId;
-            try
-            {
-                userId = Guid.Parse(User.Claims.First(x => x.Type == JwtRegisteredClaimNames.Sub).Value);
-            }
-            catch (Exception)
-            {
-                return Unauthorized();   
-            }
-
-        List<ActiveQuestionnaireBase> activeQuestionnaireBases = await _userService.GetPendingActiveQuestionnaires(userId);
-
-        return Ok(activeQuestionnaireBases.Select(a => a.ToActiveQuestionnaireTeacherDTO()).ToList());
-    }
-
-        /// <summary>
-        /// Searches for students related to the current teacher user based on a username query.
-        /// This endpoint allows teachers to find students they are associated with through active questionnaires.
-        /// </summary>
-        /// <param name="studentUsernameQuery">The partial or full username to search for among related students.</param>
-        /// <returns>A list of user base information for students related to the teacher.</returns>
-        /// <response code="200">Returns the list of students related to the teacher matching the search query.</response>
-        /// <response code="401">Unauthorized - Invalid or missing access token.</response>
-        /// <response code="403">Forbidden - User does not have teacher privileges.</response>
-        /// <remarks>
-        /// This endpoint searches through students who are connected to the teacher through active questionnaires,
-        /// filtering results based on the provided username query. Useful for result history and student management.
-        /// </remarks>
-        [HttpGet("Teacher/Students/Search")]
-        [Authorize(AuthenticationSchemes = "AccessToken", Policy = "TeacherOnly")]
-        [ProducesResponseType(typeof(List<API.DTO.Responses.User.LdapUserBase>), StatusCodes.Status200OK)]
-        [ProducesResponseType(StatusCodes.Status401Unauthorized)]
-        public async Task<ActionResult<List<API.DTO.Responses.User.LdapUserBase>>> SearchStudentsRelatedToTeacher([FromQuery] string studentUsernameQuery)
-        {
-            Guid teacherId;
-            try
-            {
-                teacherId = Guid.Parse(User.Claims.First(x => x.Type == JwtRegisteredClaimNames.Sub).Value);
-            }
-            catch (Exception)
-            {
-                return Unauthorized();
-            }
-
-            var students = await _userService.SearchStudentsRelatedToTeacherAsync(teacherId, studentUsernameQuery);
-            return Ok(students);
-        }
-    }
+
+namespace API.Controllers
+{
+    /// <summary>
+    /// Provides endpoints for user management and user-specific data retrieval operations.
+    /// Handles LDAP user queries, active questionnaire access for students and teachers,
+    /// and role-specific functionality within the application.
+    /// </summary>
+    [Route("api/[controller]")]
+    [ApiController]
+    public class UserController(IUserService userService) : ControllerBase
+    {
+        private readonly IUserService _userService = userService;
+
+        /// <summary>
+        /// Retrieves a paginated list of users from the LDAP directory with optional filtering.
+        /// This endpoint allows administrators to search and browse through user accounts
+        /// with support for pagination to handle large result sets efficiently.
+        /// </summary>
+        /// <param name="request">
+        /// The pagination and filtering parameters for the user query.
+        /// Contains page size, session identifiers, search criteria, and role filters.
+        /// </param>
+        /// <returns>
+        /// A paginated result containing user information, pagination metadata,
+        /// and continuation tokens for retrieving subsequent pages.
+        /// </returns>
+        /// <response code="200">
+        /// Returns the paginated user query results successfully.
+        /// The response includes user data, current page information, and navigation tokens.
+        /// </response>
+        /// <response code="401">Unauthorized - Invalid or missing access token.</response>
+        /// <response code="403">Forbidden - User does not have administrative privileges.</response>
+        /// <response code="500">Internal server error - LDAP connection issues or server errors.</response>
+        /// <remarks>
+        /// Requires administrator privileges. This endpoint queries the LDAP directory
+        /// and may involve network calls to external authentication systems.
+        /// Use the returned session identifiers to navigate through multiple pages of results.
+        /// </remarks>
+        [HttpGet]
+        [Authorize(AuthenticationSchemes = "AccessToken", Policy = "AdminAndTeacherOnly")]
+        [ProducesResponseType(typeof(UserQueryPaginationResult), StatusCodes.Status200OK)]
+        public ActionResult<UserQueryPaginationResult> UserPaginationQuery([FromQuery] UserQueryPagination request)
+        {
+            try
+            {
+                return Ok(_userService.QueryLDAPUsersWithPagination(request));
+            }
+            catch (HttpResponseException ex)
+            {
+                return StatusCode((int)ex.StatusCode, ex.Message);
+            }
+        }
+
+        /// <summary>
+        /// Retrieves a paginated list of active questionnaires assigned to the authenticated student.
+        /// This endpoint allows students to view questionnaires they need to complete,
+        /// with support for pagination and filtering based on questionnaire status.
+        /// </summary>
+        /// <param name="request">
+        /// The keyset pagination parameters for filtering and navigating through active questionnaires.
+        /// Includes page size, cursor information, and optional filtering criteria.
+        /// </param>
+        /// <returns>
+        /// A list of active questionnaires formatted specifically for student consumption,
+        /// </returns>
+        /// <response code="200">
+        /// Returns the list of active questionnaires for the student successfully.
+        /// Each questionnaire includes metadata relevant to student completion workflow.
+        /// </response>
+        /// <response code="401">
+        /// Unauthorized - Invalid access token, missing token, or user ID extraction failed.
+        /// This can occur if the JWT token is malformed or doesn't contain the required subject claim.
+        /// </response>
+        /// <response code="403">Forbidden - User does not have student privileges.</response>
+        /// <response code="500">Internal server error - Database connectivity issues or server errors.</response>
+        /// <remarks>
+        /// Requires student role privileges. The user ID is automatically extracted from the JWT token's
+        /// subject claim. This endpoint uses keyset pagination for efficient navigation through
+        /// large collections of questionnaires.
+        /// </remarks>
+        [HttpGet("Student/ActiveQuestionnaires")]
+        [Authorize(AuthenticationSchemes = "AccessToken", Policy = "StudentOnly")]
+        [ProducesResponseType(typeof(List<ActiveQuestionnaireKeysetPaginationResultStudent>), StatusCodes.Status200OK)]
+        [ProducesResponseType(StatusCodes.Status401Unauthorized)]
+        public async Task<ActionResult<List<ActiveQuestionnaireKeysetPaginationResultStudent>>> GetActiveQuestionnairesForStudent([FromQuery]ActiveQuestionnaireKeysetPaginationRequestStudent request)
+        {
+            Guid userId;
+            try
+            {
+                userId = Guid.Parse(User.Claims.First(x => x.Type == JwtRegisteredClaimNames.Sub).Value);
+            }
+            catch (Exception)
+            {
+                return Unauthorized();   
+            }
+            
+            return Ok(await _userService.GetActiveQuestionnairesForStudent(request, userId));
+        }
+
+        /// <summary>
+        /// Retrieves all pending active questionnaires for the authenticated student.
+        /// This endpoint provides a focused view of questionnaires that require immediate attention,
+        /// filtering out completed, expired, or future questionnaires to show only actionable items.
+        /// </summary>
+        /// <returns>
+        /// A list of pending active questionnaires specifically formatted for student view,
+        /// containing essential information needed for questionnaire completion workflow.
+        /// </returns>
+        /// <response code="200">
+        /// Returns the list of pending questionnaires successfully.
+        /// </response>
+        /// <response code="401">
+        /// Unauthorized - Invalid access token, missing token, or failed user ID extraction.
+        /// This occurs when the JWT token is missing, expired, or doesn't contain a valid subject claim.
+        /// </response>
+        /// <response code="403">Forbidden - User does not have student privileges.</response>
+        /// <response code="500">Internal server error - Database connectivity issues or server errors.</response>
+        /// <remarks>
+        /// Requires student role privileges. The user ID is automatically extracted from the JWT token.
+        /// This endpoint filters questionnaires to show only those in a "pending" state,
+        /// making it ideal for dashboard or notification scenarios where students need
+        /// to see what requires their immediate attention.
+        /// </remarks>
+        [HttpGet("Student/ActiveQuestionnaires/Pending")]
+        [Authorize(AuthenticationSchemes = "AccessToken", Policy = "StudentOnly")]
+        [ProducesResponseType(typeof(List<ActiveQuestionnaireStudentBase>), StatusCodes.Status200OK)]
+        [ProducesResponseType(StatusCodes.Status401Unauthorized)]
+        public async Task<ActionResult<List<ActiveQuestionnaireStudentBase>>> GetPendingActiveQuestionnairesForStudent()
+        {
+            Guid userId;
+            try
+            {
+                userId = Guid.Parse(User.Claims.First(x => x.Type == JwtRegisteredClaimNames.Sub).Value);
+            }
+            catch (Exception)
+            {
+                return Unauthorized();   
+            }
+
+            List<ActiveQuestionnaireBase> activeQuestionnaireBases = await _userService.GetPendingActiveQuestionnaires(userId);
+
+            return Ok(activeQuestionnaireBases.Select(a => a.ToActiveQuestionnaireStudentDTO()).ToList());
+        }
+
+        /// <summary>
+        /// Retrieves a paginated list of active questionnaires for the authenticated teacher.
+        /// This endpoint provides a focused view of questionnaires that require immediate attention,
+        /// filtering out completed, expired, or future questionnaires to show only actionable items,
+        /// with comprehensive pagination support and teacher-specific metadata.
+        /// </summary>
+        /// <param name="request">
+        /// The keyset pagination parameters for navigating through the teacher's questionnaires.
+        /// Includes page size, navigation cursors, and optional filtering criteria.
+        /// </param>
+        /// <returns>
+        /// A list of active questionnaires formatted for teacher consumption,
+        /// containing essential information needed for questionnaire completion workflow, including the student.
+        /// </returns>
+        /// <response code="200">
+        /// Returns the paginated list of teacher's questionnaires successfully.
+        /// </response>
+        /// <response code="401">
+        /// Unauthorized - Invalid access token, missing token, or user ID extraction failed.
+        /// This can occur if the JWT token is malformed or doesn't contain the required subject claim.
+        /// </response>
+        /// <response code="403">Forbidden - User does not have teacher privileges.</response>
+        /// <response code="500">Internal server error - Database connectivity issues or server errors.</response>
+        /// <remarks>
+        /// Requires teacher role privileges. The user ID is automatically extracted from the JWT token's
+        /// subject claim. This endpoint provides teacher-specific views including student participation
+        /// data.
+        /// </remarks>
+        [HttpGet("Teacher/ActiveQuestionnaires")]
+        [Authorize(AuthenticationSchemes = "AccessToken", Policy = "TeacherOnly")]
+        [ProducesResponseType(typeof(List<ActiveQuestionnaireKeysetPaginationResultTeacher>), StatusCodes.Status200OK)]
+        [ProducesResponseType(StatusCodes.Status401Unauthorized)]
+        public async Task<ActionResult<List<ActiveQuestionnaireKeysetPaginationResultTeacher>>> GetActiveQuestionnairesForTeacher([FromQuery]ActiveQuestionnaireKeysetPaginationRequestTeacher request)
+        {
+            Guid userId;
+            try
+            {
+                userId = Guid.Parse(User.Claims.First(x => x.Type == JwtRegisteredClaimNames.Sub).Value);
+            }
+            catch (Exception)
+            {
+                return Unauthorized();   
+            }
+            
+            return Ok(await _userService.GetActiveQuestionnairesForTeacher(request, userId));
+        }
+
+        /// <summary>
+        /// Retrieves paginated questionnaire groups for a teacher using offset pagination.
+        /// </summary>
+        /// <param name="request">The pagination request containing page number, page size, and filtering criteria.</param>
+        /// <param name="teacherGuid">The unique identifier of the teacher user.</param>
+        /// <returns>
+        /// A task that represents the asynchronous operation. The task result contains
+        /// paginated questionnaire groups with their associated questionnaires, metadata, and pagination information.
+        /// </returns>
+        /// <remarks>
+        /// This method returns questionnaire groups that contain questionnaires assigned to the specified teacher.
+        /// The results include group metadata, questionnaire details, student and teacher information, and completion status.
+        /// Pagination is implemented using offset pagination (page numbers) for direct page navigation.
+        /// Groups can be filtered by pending student or teacher completions.
+        /// </remarks>
+        /// <exception cref="ArgumentException">Thrown when request parameters are invalid.</exception>
+        /// <exception cref="UnauthorizedAccessException">Thrown when the user lacks teacher privileges.</exception>
+        [HttpGet("Teacher/ActiveQuestionnaires/GroupedAndOffsetPaginated")]
+        [Authorize(AuthenticationSchemes = "AccessToken", Policy = "TeacherOnly")]
+        [ProducesResponseType(typeof(QuestionnaireGroupOffsetPaginationResult), StatusCodes.Status200OK)]
+        public async Task<ActionResult<QuestionnaireGroupOffsetPaginationResult>> GetActiveQuestionnaireGroupsForTeacherWithOffsetPagination([FromQuery] QuestionnaireGroupOffsetPaginationRequest request)
+        {
+            Guid userId;
+            try
+            {
+                userId = Guid.Parse(User.Claims.First(x => x.Type == JwtRegisteredClaimNames.Sub).Value);
+            }
+            catch
+            {
+                return Unauthorized();
+            }
+
+            var result = await _userService.FetchActiveQuestionnaireGroupsForTeacherWithOffsetPagination(request, userId);
+            return Ok(result);
+        }
+
+        /// <summary>
+        /// Retrieves all pending active questionnaires managed by the authenticated teacher.
+        /// This endpoint provides teachers with a focused view of questionnaires requiring attention,
+        /// such as those with approaching deadlines, low participation rates, or pending reviews.
+        /// </summary>
+        /// <returns>
+        /// A list of pending active questionnaires formatted for teacher management,
+        /// containing administrative metadata, participation statistics, and actionable insights.
+        /// </returns>
+        /// <response code="200">
+        /// Returns the list of pending teacher questionnaires successfully.
+        /// Each questionnaire includes management metadata, student participation data, and status information.
+        /// </response>
+        /// <response code="401">
+        /// Unauthorized - Invalid access token, missing token, or failed user ID extraction.
+        /// This occurs when the JWT token is missing, expired, or doesn't contain a valid subject claim.
+        /// </response>
+        /// <response code="403">Forbidden - User does not have teacher privileges.</response>
+        /// <response code="500">Internal server error - Database connectivity issues or server errors.</response>
+        /// <remarks>
+        /// Requires teacher role privileges. The user ID is automatically extracted from the JWT token.
+        /// This endpoint filters questionnaires to show only those requiring teacher attention,
+        /// making it suitable for administrative dashboards where teachers need to prioritize
+        /// their questionnaire management tasks.
+        /// </remarks>
+        [HttpGet("Teacher/ActiveQuestionnaires/Pending")]
+        [Authorize(AuthenticationSchemes = "AccessToken", Policy = "TeacherOnly")]
+        [ProducesResponseType(typeof(List<ActiveQuestionnaireTeacherBase>), StatusCodes.Status200OK)]
+        [ProducesResponseType(StatusCodes.Status401Unauthorized)]
+        public async Task<ActionResult<List<ActiveQuestionnaireTeacherBase>>> GetPendingActiveQuestionnairesForTeacher()
+        {
+            Guid userId;
+            try
+            {
+                userId = Guid.Parse(User.Claims.First(x => x.Type == JwtRegisteredClaimNames.Sub).Value);
+            }
+            catch (Exception)
+            {
+                return Unauthorized();   
+            }
+
+        List<ActiveQuestionnaireBase> activeQuestionnaireBases = await _userService.GetPendingActiveQuestionnaires(userId);
+
+        return Ok(activeQuestionnaireBases.Select(a => a.ToActiveQuestionnaireTeacherDTO()).ToList());
+    }
+
+        /// <summary>
+        /// Searches for students related to the current teacher user based on a username query.
+        /// This endpoint allows teachers to find students they are associated with through active questionnaires.
+        /// </summary>
+        /// <param name="studentUsernameQuery">The partial or full username to search for among related students.</param>
+        /// <returns>A list of user base information for students related to the teacher.</returns>
+        /// <response code="200">Returns the list of students related to the teacher matching the search query.</response>
+        /// <response code="401">Unauthorized - Invalid or missing access token.</response>
+        /// <response code="403">Forbidden - User does not have teacher privileges.</response>
+        /// <remarks>
+        /// This endpoint searches through students who are connected to the teacher through active questionnaires,
+        /// filtering results based on the provided username query. Useful for result history and student management.
+        /// </remarks>
+        [HttpGet("Teacher/Students/Search")]
+        [Authorize(AuthenticationSchemes = "AccessToken", Policy = "TeacherOnly")]
+        [ProducesResponseType(typeof(List<API.DTO.Responses.User.LdapUserBase>), StatusCodes.Status200OK)]
+        [ProducesResponseType(StatusCodes.Status401Unauthorized)]
+        public async Task<ActionResult<List<API.DTO.Responses.User.LdapUserBase>>> SearchStudentsRelatedToTeacher([FromQuery] string studentUsernameQuery)
+        {
+            Guid teacherId;
+            try
+            {
+                teacherId = Guid.Parse(User.Claims.First(x => x.Type == JwtRegisteredClaimNames.Sub).Value);
+            }
+            catch (Exception)
+            {
+                return Unauthorized();
+            }
+
+            var students = await _userService.SearchStudentsRelatedToTeacherAsync(teacherId, studentUsernameQuery);
+            return Ok(students);
+        }
+    }
 }