--- conflicted
+++ resolved
@@ -205,13 +205,8 @@
             string token = Request.Headers.Authorization!.ToString().Split(' ').Last();
 
             if (!_jwtService.TokenIsValid(token, _jwtService.GetRefreshTokenValidationParameters())) return Unauthorized();
-<<<<<<< HEAD
-            
+
             ClaimsPrincipal principal = _jwtService.GetPrincipalFromExpiredToken(request.ExpiredToken);
-=======
-
-            ClaimsPrincipal principal = _jwtService.GetPrincipalFromExpiredToken(expiredToken);
->>>>>>> 64f41375
 
             if (User.FindFirstValue(JwtRegisteredClaimNames.Sub) != principal.FindFirstValue(JwtRegisteredClaimNames.Sub)) return Unauthorized();
 
