--- conflicted
+++ resolved
@@ -1,9 +1,3 @@
-<<<<<<< HEAD
-=======
-using System.Text.Json;
-using API.Extensions;
-using Settings.Models;
->>>>>>> 494676b3
 
 namespace API.Utils;
 
