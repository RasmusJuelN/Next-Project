{
  "Logging": {
    "LogLevel": {
      "Default": "Information",
      "Microsoft.AspNetCore": "Warning"
    }
  },
  "AllowedHosts": "*",
  "ConnectionStrings": {
<<<<<<< HEAD
    "DefaultConnection": "Data Source=172.31.48.188,1433;Database=NextDb;Persist Security Info=True;User ID=sa;Password=Passw0rd;Encrypt=False;Trust Server Certificate=True"
=======
    "DefaultConnection": "Server=192.168.136.131,1433;Database=QuestionnaireDB;User Id=sa;Password=Pa$$w0rd;TrustServerCertificate=True"
>>>>>>> 43862519
  }
}<|MERGE_RESOLUTION|>--- conflicted
+++ resolved
@@ -7,10 +7,6 @@
   },
   "AllowedHosts": "*",
   "ConnectionStrings": {
-<<<<<<< HEAD
-    "DefaultConnection": "Data Source=172.31.48.188,1433;Database=NextDb;Persist Security Info=True;User ID=sa;Password=Passw0rd;Encrypt=False;Trust Server Certificate=True"
-=======
-    "DefaultConnection": "Server=192.168.136.131,1433;Database=QuestionnaireDB;User Id=sa;Password=Pa$$w0rd;TrustServerCertificate=True"
->>>>>>> 43862519
+    "ConnectionStrings": ""
   }
 }