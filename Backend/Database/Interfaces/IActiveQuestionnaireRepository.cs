--- conflicted
+++ resolved
@@ -1,149 +1,145 @@
-using Database.DTO.ActiveQuestionnaire;
-using Database.Enums;
-
-namespace Database.Interfaces;
-
-/// <summary>
-/// Defines the contract for active questionnaire repository operations.
-/// Manages the lifecycle of questionnaires from activation through completion, including answer submission and response retrieval.
-/// </summary>
-public interface IActiveQuestionnaireRepository
-{
-    /// <summary>
-    /// Retrieves basic information about an active questionnaire.
-    /// </summary>
-    /// <param name="id">The unique identifier of the active questionnaire.</param>
-    /// <returns>An ActiveQuestionnaireBase DTO containing essential questionnaire information.</returns>
-    /// <exception cref="ArgumentException">Thrown when the questionnaire ID is not found.</exception>
-    Task<ActiveQuestionnaireBase> GetActiveQuestionnaireBaseAsync(Guid id);
-
-    /// <summary>
-    /// Retrieves complete information about an active questionnaire including all questions and submitted answers.
-    /// </summary>
-    /// <param name="id">The unique identifier of the active questionnaire.</param>
-    /// <returns>A complete ActiveQuestionnaire DTO with questions and answers.</returns>
-    /// <exception cref="ArgumentException">Thrown when the questionnaire ID is not found.</exception>
-    Task<ActiveQuestionnaire> GetFullActiveQuestionnaireAsync(Guid id);
-
-    /// <summary>
-    /// Creates a new active questionnaire instance from a template and assigns it to specific student and teacher.
-    /// </summary>
-    /// <param name="questionnaireTemplateId">The ID of the questionnaire template to activate.</param>
-    /// <param name="studentId">The ID of the student who will complete the questionnaire.</param>
-    /// <param name="teacherId">The ID of the teacher who will review the questionnaire.</param>
-    /// <returns>The newly created ActiveQuestionnaire instance.</returns>
-    /// <exception cref="ArgumentException">Thrown when any of the provided IDs are not found.</exception>
-    /// <exception cref="InvalidOperationException">Thrown when the template is locked or cannot be activated.</exception>
-    Task<ActiveQuestionnaire> ActivateQuestionnaireAsync(
-        Guid questionnaireTemplateId,
-        Guid studentId,
-<<<<<<< HEAD
-        Guid teacherId,
-        Guid groupId);
-=======
-        Guid teacherId);
-
-    /// <summary>
-    /// Performs paginated retrieval of active questionnaires with advanced filtering and sorting options using keyset pagination.
-    /// </summary>
-    /// <param name="amount">The number of questionnaires to retrieve per page.</param>
-    /// <param name="sortOrder">The ordering criteria for the results.</param>
-    /// <param name="cursorIdPosition">Optional cursor ID for pagination continuation.</param>
-    /// <param name="cursorActivatedAtPosition">Optional cursor activation timestamp for pagination continuation.</param>
-    /// <param name="titleQuery">Optional filter by questionnaire title (partial match).</param>
-    /// <param name="student">Optional filter by student name or identifier.</param>
-    /// <param name="teacher">Optional filter by teacher name or identifier.</param>
-    /// <param name="idQuery">Optional filter by specific questionnaire ID.</param>
-    /// <param name="userId">Optional filter to show questionnaires assigned to a specific user.</param>
-    /// <param name="onlyStudentCompleted">When true, shows only questionnaires completed by students.</param>
-    /// <param name="onlyTeacherCompleted">When true, shows only questionnaires completed by teachers.</param>
-    /// <returns>A tuple containing the list of questionnaires and the total count matching the criteria.</returns>
-    /// <remarks>
-    /// Uses keyset pagination for consistent performance with large datasets. Combine cursor parameters for proper pagination.
-    /// Filtering options can be combined to create complex queries for specific questionnaire subsets.
-    /// </remarks>
->>>>>>> 64f41375
-    Task<(List<ActiveQuestionnaireBase>, int)> PaginationQueryWithKeyset(
-        int amount,
-        ActiveQuestionnaireOrderingOptions sortOrder,
-        Guid? cursorIdPosition = null,
-        DateTime? cursorActivatedAtPosition = null,
-        string? titleQuery = null,
-        string? student = null,
-        string? teacher = null,
-        Guid? idQuery = null,
-        Guid? userId = null,
-        bool onlyStudentCompleted = false,
-        bool onlyTeacherCompleted = false);
-
-    /// <summary>
-    /// Submits answers for a specific active questionnaire on behalf of a user.
-    /// </summary>
-    /// <param name="activeQuestionnaireId">The ID of the active questionnaire to submit answers for.</param>
-    /// <param name="userId">The ID of the user submitting the answers.</param>
-    /// <param name="submission">The answer submission containing responses to questionnaire questions.</param>
-    /// <exception cref="ArgumentException">Thrown when questionnaire or user ID is not found.</exception>
-    /// <exception cref="InvalidOperationException">Thrown when the questionnaire is already completed or locked.</exception>
-    /// <remarks>
-    /// This method handles the submission of answers and updates completion status accordingly.
-    /// </remarks>
-    Task AddAnswers(Guid activeQuestionnaireId, Guid userId, AnswerSubmission submission);
-
-    /// <summary>
-    /// Checks if a specific user has submitted answers for an active questionnaire.
-    /// </summary>
-    /// <param name="userId">The ID of the user to check.</param>
-    /// <param name="activeQuestionnaireId">The ID of the active questionnaire.</param>
-    /// <returns>True if the user has submitted answers, false otherwise.</returns>
-    /// <remarks>
-    /// Used to prevent duplicate submissions and to check completion status for workflow management.
-    /// </remarks>
-    Task<bool> HasUserSubmittedAnswer(Guid userId, Guid activeQuestionnaireId);
-
-    /// <summary>
-    /// Checks if an active questionnaire is completely finished by both student and teacher.
-    /// </summary>
-    /// <param name="activeQuestionnaireId">The ID of the active questionnaire to check.</param>
-    /// <returns>True if both parties have completed their portions, false otherwise.</returns>
-    /// <remarks>
-    /// A questionnaire is considered complete when both student and teacher have submitted their responses.
-    /// </remarks>
-    Task<bool> IsActiveQuestionnaireComplete(Guid activeQuestionnaireId);
-
-    /// <summary>
-    /// Checks if a specific user has completed their portion of an active questionnaire.
-    /// </summary>
-    /// <param name="activeQuestionnaireId">The ID of the active questionnaire to check.</param>
-    /// <param name="userId">The ID of the user to check completion status for.</param>
-    /// <returns>True if the specified user has completed their portion, false otherwise.</returns>
-    /// <remarks>
-    /// Used to track individual completion status and manage user-specific workflow states.
-    /// </remarks>
-    Task<bool> IsActiveQuestionnaireComplete(Guid activeQuestionnaireId, Guid userId);
-
-    /// <summary>
-    /// Retrieves the complete response data for an active questionnaire including all submitted answers.
-    /// </summary>
-    /// <param name="id">The ID of the active questionnaire.</param>
-    /// <returns>A FullResponse DTO containing all questionnaire data and submitted answers.</returns>
-    /// <exception cref="ArgumentException">Thrown when the questionnaire ID is not found.</exception>
-    /// <remarks>
-    /// Used for generating reports, reviews, and comprehensive questionnaire analysis.
-    /// Contains sensitive data and should only be accessible to authorized users.
-    /// </remarks>
-    Task<FullResponse> GetFullResponseAsync(Guid id);
-
-    /// <summary>
-    /// Retrieves all pending active questionnaires for a specific user.
-    /// </summary>
-    /// <param name="id">The ID of the user to get pending questionnaires for.</param>
-    /// <returns>A list of ActiveQuestionnaireBase DTOs representing pending questionnaires.</returns>
-    /// <remarks>
-    /// Pending questionnaires are those where the user has not yet completed their portion.
-    /// Used to display user dashboards and task lists.
-    /// </remarks>
-    Task<List<ActiveQuestionnaireBase>> GetPendingActiveQuestionnaires(Guid id);
-
-    Task<List<FullResponse>> GetResponsesFromStudentAndTemplateAsync(Guid studentid, Guid templateid);
-    Task<List<FullResponseDate>> GetResponsesFromStudentAndTemplateWithDateAsync(Guid studentid, Guid templateid);
-}
+using Database.DTO.ActiveQuestionnaire;
+using Database.Enums;
+
+namespace Database.Interfaces;
+
+/// <summary>
+/// Defines the contract for active questionnaire repository operations.
+/// Manages the lifecycle of questionnaires from activation through completion, including answer submission and response retrieval.
+/// </summary>
+public interface IActiveQuestionnaireRepository
+{
+    /// <summary>
+    /// Retrieves basic information about an active questionnaire.
+    /// </summary>
+    /// <param name="id">The unique identifier of the active questionnaire.</param>
+    /// <returns>An ActiveQuestionnaireBase DTO containing essential questionnaire information.</returns>
+    /// <exception cref="ArgumentException">Thrown when the questionnaire ID is not found.</exception>
+    Task<ActiveQuestionnaireBase> GetActiveQuestionnaireBaseAsync(Guid id);
+
+    /// <summary>
+    /// Retrieves complete information about an active questionnaire including all questions and submitted answers.
+    /// </summary>
+    /// <param name="id">The unique identifier of the active questionnaire.</param>
+    /// <returns>A complete ActiveQuestionnaire DTO with questions and answers.</returns>
+    /// <exception cref="ArgumentException">Thrown when the questionnaire ID is not found.</exception>
+    Task<ActiveQuestionnaire> GetFullActiveQuestionnaireAsync(Guid id);
+
+    /// <summary>
+    /// Creates a new active questionnaire instance from a template and assigns it to specific student and teacher.
+    /// </summary>
+    /// <param name="questionnaireTemplateId">The ID of the questionnaire template to activate.</param>
+    /// <param name="studentId">The ID of the student who will complete the questionnaire.</param>
+    /// <param name="teacherId">The ID of the teacher who will review the questionnaire.</param>
+    /// <returns>The newly created ActiveQuestionnaire instance.</returns>
+    /// <exception cref="ArgumentException">Thrown when any of the provided IDs are not found.</exception>
+    /// <exception cref="InvalidOperationException">Thrown when the template is locked or cannot be activated.</exception>
+    Task<ActiveQuestionnaire> ActivateQuestionnaireAsync(
+        Guid questionnaireTemplateId,
+        Guid studentId,
+        Guid teacherId,
+        Guid groupId);
+
+    /// <summary>
+    /// Performs paginated retrieval of active questionnaires with advanced filtering and sorting options using keyset pagination.
+    /// </summary>
+    /// <param name="amount">The number of questionnaires to retrieve per page.</param>
+    /// <param name="sortOrder">The ordering criteria for the results.</param>
+    /// <param name="cursorIdPosition">Optional cursor ID for pagination continuation.</param>
+    /// <param name="cursorActivatedAtPosition">Optional cursor activation timestamp for pagination continuation.</param>
+    /// <param name="titleQuery">Optional filter by questionnaire title (partial match).</param>
+    /// <param name="student">Optional filter by student name or identifier.</param>
+    /// <param name="teacher">Optional filter by teacher name or identifier.</param>
+    /// <param name="idQuery">Optional filter by specific questionnaire ID.</param>
+    /// <param name="userId">Optional filter to show questionnaires assigned to a specific user.</param>
+    /// <param name="onlyStudentCompleted">When true, shows only questionnaires completed by students.</param>
+    /// <param name="onlyTeacherCompleted">When true, shows only questionnaires completed by teachers.</param>
+    /// <returns>A tuple containing the list of questionnaires and the total count matching the criteria.</returns>
+    /// <remarks>
+    /// Uses keyset pagination for consistent performance with large datasets. Combine cursor parameters for proper pagination.
+    /// Filtering options can be combined to create complex queries for specific questionnaire subsets.
+    /// </remarks>
+    Task<(List<ActiveQuestionnaireBase>, int)> PaginationQueryWithKeyset(
+        int amount,
+        ActiveQuestionnaireOrderingOptions sortOrder,
+        Guid? cursorIdPosition = null,
+        DateTime? cursorActivatedAtPosition = null,
+        string? titleQuery = null,
+        string? student = null,
+        string? teacher = null,
+        Guid? idQuery = null,
+        Guid? userId = null,
+        bool onlyStudentCompleted = false,
+        bool onlyTeacherCompleted = false);
+
+    /// <summary>
+    /// Submits answers for a specific active questionnaire on behalf of a user.
+    /// </summary>
+    /// <param name="activeQuestionnaireId">The ID of the active questionnaire to submit answers for.</param>
+    /// <param name="userId">The ID of the user submitting the answers.</param>
+    /// <param name="submission">The answer submission containing responses to questionnaire questions.</param>
+    /// <exception cref="ArgumentException">Thrown when questionnaire or user ID is not found.</exception>
+    /// <exception cref="InvalidOperationException">Thrown when the questionnaire is already completed or locked.</exception>
+    /// <remarks>
+    /// This method handles the submission of answers and updates completion status accordingly.
+    /// </remarks>
+    Task AddAnswers(Guid activeQuestionnaireId, Guid userId, AnswerSubmission submission);
+
+    /// <summary>
+    /// Checks if a specific user has submitted answers for an active questionnaire.
+    /// </summary>
+    /// <param name="userId">The ID of the user to check.</param>
+    /// <param name="activeQuestionnaireId">The ID of the active questionnaire.</param>
+    /// <returns>True if the user has submitted answers, false otherwise.</returns>
+    /// <remarks>
+    /// Used to prevent duplicate submissions and to check completion status for workflow management.
+    /// </remarks>
+    Task<bool> HasUserSubmittedAnswer(Guid userId, Guid activeQuestionnaireId);
+
+    /// <summary>
+    /// Checks if an active questionnaire is completely finished by both student and teacher.
+    /// </summary>
+    /// <param name="activeQuestionnaireId">The ID of the active questionnaire to check.</param>
+    /// <returns>True if both parties have completed their portions, false otherwise.</returns>
+    /// <remarks>
+    /// A questionnaire is considered complete when both student and teacher have submitted their responses.
+    /// </remarks>
+    Task<bool> IsActiveQuestionnaireComplete(Guid activeQuestionnaireId);
+
+    /// <summary>
+    /// Checks if a specific user has completed their portion of an active questionnaire.
+    /// </summary>
+    /// <param name="activeQuestionnaireId">The ID of the active questionnaire to check.</param>
+    /// <param name="userId">The ID of the user to check completion status for.</param>
+    /// <returns>True if the specified user has completed their portion, false otherwise.</returns>
+    /// <remarks>
+    /// Used to track individual completion status and manage user-specific workflow states.
+    /// </remarks>
+    Task<bool> IsActiveQuestionnaireComplete(Guid activeQuestionnaireId, Guid userId);
+
+    /// <summary>
+    /// Retrieves the complete response data for an active questionnaire including all submitted answers.
+    /// </summary>
+    /// <param name="id">The ID of the active questionnaire.</param>
+    /// <returns>A FullResponse DTO containing all questionnaire data and submitted answers.</returns>
+    /// <exception cref="ArgumentException">Thrown when the questionnaire ID is not found.</exception>
+    /// <remarks>
+    /// Used for generating reports, reviews, and comprehensive questionnaire analysis.
+    /// Contains sensitive data and should only be accessible to authorized users.
+    /// </remarks>
+    Task<FullResponse> GetFullResponseAsync(Guid id);
+
+    /// <summary>
+    /// Retrieves all pending active questionnaires for a specific user.
+    /// </summary>
+    /// <param name="id">The ID of the user to get pending questionnaires for.</param>
+    /// <returns>A list of ActiveQuestionnaireBase DTOs representing pending questionnaires.</returns>
+    /// <remarks>
+    /// Pending questionnaires are those where the user has not yet completed their portion.
+    /// Used to display user dashboards and task lists.
+    /// </remarks>
+    Task<List<ActiveQuestionnaireBase>> GetPendingActiveQuestionnaires(Guid id);
+
+    Task<List<FullResponse>> GetResponsesFromStudentAndTemplateAsync(Guid studentid, Guid templateid);
+    Task<List<FullResponseDate>> GetResponsesFromStudentAndTemplateWithDateAsync(Guid studentid, Guid templateid);
+}