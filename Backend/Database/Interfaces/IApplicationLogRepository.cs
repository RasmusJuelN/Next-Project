--- conflicted
+++ resolved
@@ -1,59 +1,54 @@
-<<<<<<< HEAD
-=======
-using Database.DTO.ApplicationLog;
-using Microsoft.Extensions.Logging;
->>>>>>> 494676b3
-
-namespace Database.Interfaces;
-
-/// <summary>
-/// Defines the contract for application log repository operations.
-/// Manages the persistence and retrieval of application logging data for monitoring and debugging purposes.
-/// </summary>
-public interface IApplicationLogRepository
-{
-    /// <summary>
-    /// Adds a single application log entry to the database.
-    /// </summary>
-    /// <param name="applicationLog">The ApplicationLog DTO containing log information to persist.</param>
-    /// <remarks>
-    /// Use this method for individual log entries. For bulk operations, prefer AddRangeAsync for better performance.
-    /// </remarks>
-    Task AddAsync(ApplicationLog applicationLog);
-
-    /// <summary>
-    /// Adds multiple application log entries to the database in a batch operation.
-    /// </summary>
-    /// <param name="applicationLogs">A list of ApplicationLog DTOs to persist.</param>
-    /// <remarks>
-    /// This method provides better performance for bulk log operations by reducing database round trips.
-    /// Recommended for scenarios where multiple log entries need to be persisted simultaneously.
-    /// </remarks>
-    Task AddRangeAsync(List<ApplicationLog> applicationLogs);
-
-    /// <summary>
-    /// Retrieves all distinct log categories currently stored in the database.
-    /// </summary>
-    /// <returns>A list of strings representing unique log categories.</returns>
-    /// <remarks>
-    /// Used for filtering and categorization in log viewing interfaces.
-    /// Categories help organize logs by functional area or component type.
-    /// </remarks>
-    Task<List<string>> GetLogCategoriesAsync();
-
-    /// <summary>
-    /// Asynchronously retrieves a list of all log event IDs from the application log repository.
-    /// </summary>
-    /// <returns>
-    /// A task that represents the asynchronous operation. The task result contains a list of integers
-    /// representing the unique identifiers of log events.
-    /// </returns>
-    Task<List<EventId>> GetLogEventsAsync();
-
-    /// <summary>
-    /// Retrieves a list of application logs based on the specified query criteria.
-    /// </summary>
-    /// <param name="logQuery">The query parameters used to filter and retrieve application logs.</param>
-    /// <returns>A task that represents the asynchronous operation. The task result contains a list of application logs that match the query criteria.</returns>
-    Task<List<ApplicationLog>> GetApplicationLogsAsync(ApplicationLogQuery logQuery);
-}
+
+namespace Database.Interfaces;
+
+/// <summary>
+/// Defines the contract for application log repository operations.
+/// Manages the persistence and retrieval of application logging data for monitoring and debugging purposes.
+/// </summary>
+public interface IApplicationLogRepository
+{
+    /// <summary>
+    /// Adds a single application log entry to the database.
+    /// </summary>
+    /// <param name="applicationLog">The ApplicationLog DTO containing log information to persist.</param>
+    /// <remarks>
+    /// Use this method for individual log entries. For bulk operations, prefer AddRangeAsync for better performance.
+    /// </remarks>
+    Task AddAsync(ApplicationLog applicationLog);
+
+    /// <summary>
+    /// Adds multiple application log entries to the database in a batch operation.
+    /// </summary>
+    /// <param name="applicationLogs">A list of ApplicationLog DTOs to persist.</param>
+    /// <remarks>
+    /// This method provides better performance for bulk log operations by reducing database round trips.
+    /// Recommended for scenarios where multiple log entries need to be persisted simultaneously.
+    /// </remarks>
+    Task AddRangeAsync(List<ApplicationLog> applicationLogs);
+
+    /// <summary>
+    /// Retrieves all distinct log categories currently stored in the database.
+    /// </summary>
+    /// <returns>A list of strings representing unique log categories.</returns>
+    /// <remarks>
+    /// Used for filtering and categorization in log viewing interfaces.
+    /// Categories help organize logs by functional area or component type.
+    /// </remarks>
+    Task<List<string>> GetLogCategoriesAsync();
+
+    /// <summary>
+    /// Asynchronously retrieves a list of all log event IDs from the application log repository.
+    /// </summary>
+    /// <returns>
+    /// A task that represents the asynchronous operation. The task result contains a list of integers
+    /// representing the unique identifiers of log events.
+    /// </returns>
+    Task<List<EventId>> GetLogEventsAsync();
+
+    /// <summary>
+    /// Retrieves a list of application logs based on the specified query criteria.
+    /// </summary>
+    /// <param name="logQuery">The query parameters used to filter and retrieve application logs.</param>
+    /// <returns>A task that represents the asynchronous operation. The task result contains a list of application logs that match the query criteria.</returns>
+    Task<List<ApplicationLog>> GetApplicationLogsAsync(ApplicationLogQuery logQuery);
+}