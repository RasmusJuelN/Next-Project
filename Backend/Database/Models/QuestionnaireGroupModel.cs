<<<<<<< HEAD
﻿using System.ComponentModel.DataAnnotations;

=======
﻿
>>>>>>> 37803e75
namespace Database.Models
{
    /// <summary>
    /// Represents the database entity for a questionnaire group, including its identifying
    /// information, associated template, and collection of active questionnaires.
    /// </summary>
    /// <remarks>
    /// This model is used by Entity Framework Core to map questionnaire group data to the database.
    /// It defines relationships to both the <see cref="QuestionnaireTemplateModel"/> and the
    /// collection of <see cref="ActiveQuestionnaireModel"/> entities.
    /// </remarks>
    public class QuestionnaireGroupModel
    {
        /// <summary>
        /// Gets or sets the unique identifier of the questionnaire group.
        /// </summary>
        /// <remarks>
        /// Serves as the primary key in the database table.
        /// </remarks>
        [Key]
        public Guid GroupId { get; set; }

        /// <summary>
        /// Gets or sets the unique identifier of the associated questionnaire template.
        /// </summary>
        /// <remarks>
        /// Represents a foreign key to the <see cref="QuestionnaireTemplateModel"/>.
        /// </remarks>
        public Guid TemplateId { get; set; }

        /// <summary>
        /// Gets or sets the display name of the questionnaire group.
        /// </summary>
        /// <remarks>
        /// Typically used for identifying and grouping related questionnaires in the UI.
        /// </remarks>
        public string Name { get; set; }

        /// <summary>
        /// Gets or sets the date and time when the group was created.
        /// </summary>
        /// <remarks>
        /// Useful for sorting, auditing, and pagination operations.
        /// </remarks>
        public DateTime CreatedAt { get; set; }

        /// <summary>
        /// Gets or sets the questionnaire template associated with this group.
        /// </summary>
        /// <remarks>
        /// This navigation property provides access to the template details from which
        /// the questionnaires in the group were derived.
        /// </remarks>
        public QuestionnaireTemplateModel Template { get; set; }

        /// <summary>
        /// Gets or sets the collection of active questionnaires belonging to this group.
        /// </summary>
        /// <remarks>
        /// This navigation property represents the one-to-many relationship between
        /// the group and its questionnaires.
        /// </remarks>
        public ICollection<StandardActiveQuestionnaireModel> Questionnaires { get; set; }
    }

}<|MERGE_RESOLUTION|>--- conflicted
+++ resolved
@@ -1,9 +1,4 @@
-<<<<<<< HEAD
-﻿using System.ComponentModel.DataAnnotations;
 
-=======
-﻿
->>>>>>> 37803e75
 namespace Database.Models
 {
     /// <summary>
