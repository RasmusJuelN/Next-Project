--- conflicted
+++ resolved
@@ -67,14 +67,10 @@
     /// </remarks>
     [Required]
     public Guid QuestionnaireTemplateFK { get; set; }
-<<<<<<< HEAD
 
     [Required]
     public Guid GroupId { get; set; }
 
-    // Default value configured in Fluent API
-=======
-    
     /// <summary>
     /// Gets or sets the timestamp when this questionnaire was activated and made available for completion.
     /// </summary>
@@ -82,7 +78,6 @@
     /// Default value is configured in Fluent API to use the current timestamp at creation.
     /// Used for tracking questionnaire age and ordering by activation time.
     /// </remarks>
->>>>>>> 64f41375
     [Required]
     public DateTime ActivatedAt { get; set; }
     
@@ -134,13 +129,10 @@
     [Required]
     [ForeignKey(nameof(QuestionnaireTemplateFK))]
     public required QuestionnaireTemplateModel QuestionnaireTemplate { get; set; }
-<<<<<<< HEAD
 
     [ForeignKey(nameof(GroupId))]
     public QuestionnaireGroupModel Group { get; set; }
 
-=======
-    
     /// <summary>
     /// Gets or sets the collection of student responses submitted for this questionnaire.
     /// </summary>
@@ -148,7 +140,6 @@
     /// Contains all answers provided by the student for the questionnaire questions.
     /// Virtual property enables lazy loading of student responses when needed.
     /// </remarks>
->>>>>>> 64f41375
     public virtual ICollection<ActiveQuestionnaireStudentResponseModel> StudentAnswers { get; set; } = [];
     
     /// <summary>
