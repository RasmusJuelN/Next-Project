<<<<<<< HEAD
﻿using Database.Models;

=======
﻿
>>>>>>> 37803e75
namespace Database.DTO.ActiveQuestionnaire
{
    /// <summary>
    /// Represents a full data transfer object (DTO) for a questionnaire group,
    /// extending <see cref="QuestionnaireGroupBase"/> with full questionnaire details.
    /// </summary>
    /// <remarks>
    /// This DTO is used when complete questionnaire information is needed,
    /// such as in detailed views or administrative tools.
    /// </remarks>
    public record class QuestionnaireGroup : QuestionnaireGroupBase
    {
        /// <summary>
        /// Gets or sets the collection of active questionnaires associated with the group.
        /// </summary>
        public List<StandardActiveQuestionnaireModel> Questionnaires { get; set; } = new();
    }
}<|MERGE_RESOLUTION|>--- conflicted
+++ resolved
@@ -1,9 +1,4 @@
-<<<<<<< HEAD
-﻿using Database.Models;
 
-=======
-﻿
->>>>>>> 37803e75
 namespace Database.DTO.ActiveQuestionnaire
 {
     /// <summary>
