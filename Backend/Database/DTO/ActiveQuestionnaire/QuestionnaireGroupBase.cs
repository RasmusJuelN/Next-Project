--- conflicted
+++ resolved
@@ -1,9 +1,5 @@
-<<<<<<< HEAD
-﻿namespace Database.DTO.ActiveQuestionnaire
-=======
-﻿
+
 namespace Database.DTO.ActiveQuestionnaire
->>>>>>> 37803e75
 {
 
     /// <summary>
