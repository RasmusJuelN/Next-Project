<<<<<<< HEAD
=======
using Database.DTO.User;
using Database.DTO.QuestionnaireTemplate;
>>>>>>> 494676b3

namespace Database.DTO.ActiveQuestionnaire;

/// <summary>
/// Represents the base response data transfer object for questionnaire responses.
/// </summary>
/// <remarks>
/// This record class serves as a foundation for response-related DTOs in the active questionnaire system.
/// It contains the essential properties that identify and describe a response.
/// </remarks>
public record class ResponseBase
{
    public required Guid Id { get; set; }
    public required string Title { get; set; }
    public string? Description { get; set; }
}

/// <summary>
/// Represents a student's response to an active questionnaire, containing the student information and their answers.
/// </summary>
/// <remarks>
/// This record inherits from ResponseBase and encapsulates all data related to a single student's 
/// participation in a questionnaire, including their personal information and complete set of answers.
/// </remarks>
public record class StudentResponse : ResponseBase
{
    public required Student Student { get; set; }
    public required List<StudentAnswer> Answers { get; set; }
}

/// <summary>
/// Represents a teacher's response to an active questionnaire, containing the student being evaluated,
/// the teacher providing the response, and the collection of answers provided by the teacher.
/// </summary>
/// <remarks>
/// This record inherits from ResponseBase and is used to capture teacher evaluations or feedback
/// about specific students through structured questionnaire responses.
/// </remarks>
public record class TeacherResponse : ResponseBase
{
    public required Student Student { get; set; }
    public required Teacher Teacher { get; set; }
    public required List<TeacherAnswer> Answers { get; set; }
}



/// <summary>
/// Represents a complete questionnaire response containing all associated data including student, teacher, and answers.
/// </summary>
/// <remarks>
/// This record extends <see cref="ResponseBase"/> and provides a comprehensive view of a questionnaire response
/// with fully populated related entities. It includes the responding student, the associated teacher,
/// and a complete list of answers provided in the response.
/// </remarks>
public record class FullResponse : ResponseBase
{
    public required Student Student { get; set; }
    public required Teacher Teacher { get; set; }
    public required List<FullAnswer> Answers { get; set; }
}

public record class FullStudentRespondsDate : StudentResponse
{
    public DateTime? StudentCompletedAt { get; set; }
}

//#################################################//

/// <summary>
/// Represents a student who has completed a questionnaire.
/// </summary>
/// <remarks>
/// This record contains information about a student's questionnaire completion,
/// including their user details and the timestamp when they finished.
/// </remarks>
public record class Student
{
    public required FullUser User { get; set; }
    public required DateTime CompletedAt { get; set; }
}

/// <summary>
/// Represents a teacher who has completed a questionnaire.
/// </summary>
/// <remarks>
/// This record contains information about a teacher's questionnaire completion,
/// including their user details and the timestamp when they finished.
/// </remarks>
public record class Teacher
{
    public required FullUser User { get; set; }
    public required DateTime CompletedAt { get; set; }
}

/// <summary>
/// Represents the base structure for an answer in a questionnaire response.
/// </summary>
/// <remarks>
/// This record serves as a foundation for answer types and contains the essential
/// question information that all answers must reference.
/// </remarks>
public record AnswerBase
{
    public required string Question { get; set; }
}

/// <summary>
/// Represents a student's answer to a questionnaire question.
/// </summary>
/// <remarks>
/// This record extends <see cref="AnswerBase"/> and contains the student's response data
/// along with metadata indicating whether the response was a custom input.
/// </remarks>
public record StudentAnswer : AnswerBase
{
    public required string StudentResponse { get; set; }
    public required bool IsStudentResponseCustom { get; set; }
}

/// <summary>
/// Represents a teacher's answer to a questionnaire question.
/// </summary>
/// <remarks>
/// This record extends <see cref="StudentAnswer"/> and contains the teacher's response data
/// along with metadata indicating whether the response was a custom input.
/// </remarks>
public record TeacherAnswer : StudentAnswer
{
    public required string TeacherResponse { get; set; }
    public required bool IsTeacherResponseCustom { get; set; }
}

/// <summary>
/// Represents a question option with selection status for both student and teacher.
/// </summary>
/// <remarks>
/// This record contains the display text and value of a question option,
/// along with boolean flags indicating whether it was selected by the student and/or teacher.
/// </remarks>
public record QuestionOption
{
    public required string DisplayText { get; set; }
    public required string OptionValue { get; set; }
    public required bool IsSelectedByStudent { get; set; }
    public required bool IsSelectedByTeacher { get; set; }
}

/// <summary>
/// Represents a complete answer in an active questionnaire, containing all answer details.
/// Inherits from TeacherAnswer to provide full answer functionality.
/// </summary>
public record FullAnswer : TeacherAnswer 
{
    /// <summary>
    /// Gets or sets the collection of question options with selection status.
    /// This property contains all available options for the question along with
    /// indicators of which options were selected by the student and teacher.
    /// </summary>
    public List<QuestionOption>? Options { get; set; }
};




    public class StudentResultHistory
    {
        public required UserBase Student { get; set; }
        public required UserBase Teacher { get; set; }
        public required QuestionnaireTemplate.QuestionnaireTemplate Template { get; set; }
        public required List<AnswerInfo> AnswersInfo { get; set; }
    }

    public class AnswerInfo
{
        public required Guid activeQuestionnaireId { get; set; }
        public required DateTime? StudentCompletedAt { get; set; }
        public required DateTime? TeacherCompletedAt { get; set; }
        public required List<AnswerDetails> Answers { get; set; }
    }

    public class AnswerDetails
    {
        public required string QuestionId { get; set; }
        public required string? StudentResponse { get; set; }
        public required bool IsStudentResponseCustom { get; set; }
        public required List<int> SelectedOptionIdsByStudent { get; set; }
        public required string? TeacherResponse { get; set; }
        public required bool IsTeacherResponseCustom { get; set; }
        public required List<int> SelectedOptionIdsByTeacher { get; set; }
    }<|MERGE_RESOLUTION|>--- conflicted
+++ resolved
@@ -1,196 +1,191 @@
-<<<<<<< HEAD
-=======
-using Database.DTO.User;
-using Database.DTO.QuestionnaireTemplate;
->>>>>>> 494676b3
-
-namespace Database.DTO.ActiveQuestionnaire;
-
-/// <summary>
-/// Represents the base response data transfer object for questionnaire responses.
-/// </summary>
-/// <remarks>
-/// This record class serves as a foundation for response-related DTOs in the active questionnaire system.
-/// It contains the essential properties that identify and describe a response.
-/// </remarks>
-public record class ResponseBase
-{
-    public required Guid Id { get; set; }
-    public required string Title { get; set; }
-    public string? Description { get; set; }
-}
-
-/// <summary>
-/// Represents a student's response to an active questionnaire, containing the student information and their answers.
-/// </summary>
-/// <remarks>
-/// This record inherits from ResponseBase and encapsulates all data related to a single student's 
-/// participation in a questionnaire, including their personal information and complete set of answers.
-/// </remarks>
-public record class StudentResponse : ResponseBase
-{
-    public required Student Student { get; set; }
-    public required List<StudentAnswer> Answers { get; set; }
-}
-
-/// <summary>
-/// Represents a teacher's response to an active questionnaire, containing the student being evaluated,
-/// the teacher providing the response, and the collection of answers provided by the teacher.
-/// </summary>
-/// <remarks>
-/// This record inherits from ResponseBase and is used to capture teacher evaluations or feedback
-/// about specific students through structured questionnaire responses.
-/// </remarks>
-public record class TeacherResponse : ResponseBase
-{
-    public required Student Student { get; set; }
-    public required Teacher Teacher { get; set; }
-    public required List<TeacherAnswer> Answers { get; set; }
-}
-
-
-
-/// <summary>
-/// Represents a complete questionnaire response containing all associated data including student, teacher, and answers.
-/// </summary>
-/// <remarks>
-/// This record extends <see cref="ResponseBase"/> and provides a comprehensive view of a questionnaire response
-/// with fully populated related entities. It includes the responding student, the associated teacher,
-/// and a complete list of answers provided in the response.
-/// </remarks>
-public record class FullResponse : ResponseBase
-{
-    public required Student Student { get; set; }
-    public required Teacher Teacher { get; set; }
-    public required List<FullAnswer> Answers { get; set; }
-}
-
-public record class FullStudentRespondsDate : StudentResponse
-{
-    public DateTime? StudentCompletedAt { get; set; }
-}
-
-//#################################################//
-
-/// <summary>
-/// Represents a student who has completed a questionnaire.
-/// </summary>
-/// <remarks>
-/// This record contains information about a student's questionnaire completion,
-/// including their user details and the timestamp when they finished.
-/// </remarks>
-public record class Student
-{
-    public required FullUser User { get; set; }
-    public required DateTime CompletedAt { get; set; }
-}
-
-/// <summary>
-/// Represents a teacher who has completed a questionnaire.
-/// </summary>
-/// <remarks>
-/// This record contains information about a teacher's questionnaire completion,
-/// including their user details and the timestamp when they finished.
-/// </remarks>
-public record class Teacher
-{
-    public required FullUser User { get; set; }
-    public required DateTime CompletedAt { get; set; }
-}
-
-/// <summary>
-/// Represents the base structure for an answer in a questionnaire response.
-/// </summary>
-/// <remarks>
-/// This record serves as a foundation for answer types and contains the essential
-/// question information that all answers must reference.
-/// </remarks>
-public record AnswerBase
-{
-    public required string Question { get; set; }
-}
-
-/// <summary>
-/// Represents a student's answer to a questionnaire question.
-/// </summary>
-/// <remarks>
-/// This record extends <see cref="AnswerBase"/> and contains the student's response data
-/// along with metadata indicating whether the response was a custom input.
-/// </remarks>
-public record StudentAnswer : AnswerBase
-{
-    public required string StudentResponse { get; set; }
-    public required bool IsStudentResponseCustom { get; set; }
-}
-
-/// <summary>
-/// Represents a teacher's answer to a questionnaire question.
-/// </summary>
-/// <remarks>
-/// This record extends <see cref="StudentAnswer"/> and contains the teacher's response data
-/// along with metadata indicating whether the response was a custom input.
-/// </remarks>
-public record TeacherAnswer : StudentAnswer
-{
-    public required string TeacherResponse { get; set; }
-    public required bool IsTeacherResponseCustom { get; set; }
-}
-
-/// <summary>
-/// Represents a question option with selection status for both student and teacher.
-/// </summary>
-/// <remarks>
-/// This record contains the display text and value of a question option,
-/// along with boolean flags indicating whether it was selected by the student and/or teacher.
-/// </remarks>
-public record QuestionOption
-{
-    public required string DisplayText { get; set; }
-    public required string OptionValue { get; set; }
-    public required bool IsSelectedByStudent { get; set; }
-    public required bool IsSelectedByTeacher { get; set; }
-}
-
-/// <summary>
-/// Represents a complete answer in an active questionnaire, containing all answer details.
-/// Inherits from TeacherAnswer to provide full answer functionality.
-/// </summary>
-public record FullAnswer : TeacherAnswer 
-{
-    /// <summary>
-    /// Gets or sets the collection of question options with selection status.
-    /// This property contains all available options for the question along with
-    /// indicators of which options were selected by the student and teacher.
-    /// </summary>
-    public List<QuestionOption>? Options { get; set; }
-};
-
-
-
-
-    public class StudentResultHistory
-    {
-        public required UserBase Student { get; set; }
-        public required UserBase Teacher { get; set; }
-        public required QuestionnaireTemplate.QuestionnaireTemplate Template { get; set; }
-        public required List<AnswerInfo> AnswersInfo { get; set; }
-    }
-
-    public class AnswerInfo
-{
-        public required Guid activeQuestionnaireId { get; set; }
-        public required DateTime? StudentCompletedAt { get; set; }
-        public required DateTime? TeacherCompletedAt { get; set; }
-        public required List<AnswerDetails> Answers { get; set; }
-    }
-
-    public class AnswerDetails
-    {
-        public required string QuestionId { get; set; }
-        public required string? StudentResponse { get; set; }
-        public required bool IsStudentResponseCustom { get; set; }
-        public required List<int> SelectedOptionIdsByStudent { get; set; }
-        public required string? TeacherResponse { get; set; }
-        public required bool IsTeacherResponseCustom { get; set; }
-        public required List<int> SelectedOptionIdsByTeacher { get; set; }
+
+namespace Database.DTO.ActiveQuestionnaire;
+
+/// <summary>
+/// Represents the base response data transfer object for questionnaire responses.
+/// </summary>
+/// <remarks>
+/// This record class serves as a foundation for response-related DTOs in the active questionnaire system.
+/// It contains the essential properties that identify and describe a response.
+/// </remarks>
+public record class ResponseBase
+{
+    public required Guid Id { get; set; }
+    public required string Title { get; set; }
+    public string? Description { get; set; }
+}
+
+/// <summary>
+/// Represents a student's response to an active questionnaire, containing the student information and their answers.
+/// </summary>
+/// <remarks>
+/// This record inherits from ResponseBase and encapsulates all data related to a single student's 
+/// participation in a questionnaire, including their personal information and complete set of answers.
+/// </remarks>
+public record class StudentResponse : ResponseBase
+{
+    public required Student Student { get; set; }
+    public required List<StudentAnswer> Answers { get; set; }
+}
+
+/// <summary>
+/// Represents a teacher's response to an active questionnaire, containing the student being evaluated,
+/// the teacher providing the response, and the collection of answers provided by the teacher.
+/// </summary>
+/// <remarks>
+/// This record inherits from ResponseBase and is used to capture teacher evaluations or feedback
+/// about specific students through structured questionnaire responses.
+/// </remarks>
+public record class TeacherResponse : ResponseBase
+{
+    public required Student Student { get; set; }
+    public required Teacher Teacher { get; set; }
+    public required List<TeacherAnswer> Answers { get; set; }
+}
+
+
+
+/// <summary>
+/// Represents a complete questionnaire response containing all associated data including student, teacher, and answers.
+/// </summary>
+/// <remarks>
+/// This record extends <see cref="ResponseBase"/> and provides a comprehensive view of a questionnaire response
+/// with fully populated related entities. It includes the responding student, the associated teacher,
+/// and a complete list of answers provided in the response.
+/// </remarks>
+public record class FullResponse : ResponseBase
+{
+    public required Student Student { get; set; }
+    public required Teacher Teacher { get; set; }
+    public required List<FullAnswer> Answers { get; set; }
+}
+
+public record class FullStudentRespondsDate : StudentResponse
+{
+    public DateTime? StudentCompletedAt { get; set; }
+}
+
+//#################################################//
+
+/// <summary>
+/// Represents a student who has completed a questionnaire.
+/// </summary>
+/// <remarks>
+/// This record contains information about a student's questionnaire completion,
+/// including their user details and the timestamp when they finished.
+/// </remarks>
+public record class Student
+{
+    public required FullUser User { get; set; }
+    public required DateTime CompletedAt { get; set; }
+}
+
+/// <summary>
+/// Represents a teacher who has completed a questionnaire.
+/// </summary>
+/// <remarks>
+/// This record contains information about a teacher's questionnaire completion,
+/// including their user details and the timestamp when they finished.
+/// </remarks>
+public record class Teacher
+{
+    public required FullUser User { get; set; }
+    public required DateTime CompletedAt { get; set; }
+}
+
+/// <summary>
+/// Represents the base structure for an answer in a questionnaire response.
+/// </summary>
+/// <remarks>
+/// This record serves as a foundation for answer types and contains the essential
+/// question information that all answers must reference.
+/// </remarks>
+public record AnswerBase
+{
+    public required string Question { get; set; }
+}
+
+/// <summary>
+/// Represents a student's answer to a questionnaire question.
+/// </summary>
+/// <remarks>
+/// This record extends <see cref="AnswerBase"/> and contains the student's response data
+/// along with metadata indicating whether the response was a custom input.
+/// </remarks>
+public record StudentAnswer : AnswerBase
+{
+    public required string StudentResponse { get; set; }
+    public required bool IsStudentResponseCustom { get; set; }
+}
+
+/// <summary>
+/// Represents a teacher's answer to a questionnaire question.
+/// </summary>
+/// <remarks>
+/// This record extends <see cref="StudentAnswer"/> and contains the teacher's response data
+/// along with metadata indicating whether the response was a custom input.
+/// </remarks>
+public record TeacherAnswer : StudentAnswer
+{
+    public required string TeacherResponse { get; set; }
+    public required bool IsTeacherResponseCustom { get; set; }
+}
+
+/// <summary>
+/// Represents a question option with selection status for both student and teacher.
+/// </summary>
+/// <remarks>
+/// This record contains the display text and value of a question option,
+/// along with boolean flags indicating whether it was selected by the student and/or teacher.
+/// </remarks>
+public record QuestionOption
+{
+    public required string DisplayText { get; set; }
+    public required string OptionValue { get; set; }
+    public required bool IsSelectedByStudent { get; set; }
+    public required bool IsSelectedByTeacher { get; set; }
+}
+
+/// <summary>
+/// Represents a complete answer in an active questionnaire, containing all answer details.
+/// Inherits from TeacherAnswer to provide full answer functionality.
+/// </summary>
+public record FullAnswer : TeacherAnswer 
+{
+    /// <summary>
+    /// Gets or sets the collection of question options with selection status.
+    /// This property contains all available options for the question along with
+    /// indicators of which options were selected by the student and teacher.
+    /// </summary>
+    public List<QuestionOption>? Options { get; set; }
+};
+
+
+
+
+    public class StudentResultHistory
+    {
+        public required UserBase Student { get; set; }
+        public required UserBase Teacher { get; set; }
+        public required QuestionnaireTemplate.QuestionnaireTemplate Template { get; set; }
+        public required List<AnswerInfo> AnswersInfo { get; set; }
+    }
+
+    public class AnswerInfo
+{
+        public required Guid activeQuestionnaireId { get; set; }
+        public required DateTime? StudentCompletedAt { get; set; }
+        public required DateTime? TeacherCompletedAt { get; set; }
+        public required List<AnswerDetails> Answers { get; set; }
+    }
+
+    public class AnswerDetails
+    {
+        public required string QuestionId { get; set; }
+        public required string? StudentResponse { get; set; }
+        public required bool IsStudentResponseCustom { get; set; }
+        public required List<int> SelectedOptionIdsByStudent { get; set; }
+        public required string? TeacherResponse { get; set; }
+        public required bool IsTeacherResponseCustom { get; set; }
+        public required List<int> SelectedOptionIdsByTeacher { get; set; }
     }