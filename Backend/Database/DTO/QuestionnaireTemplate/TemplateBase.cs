--- conflicted
+++ resolved
@@ -1,25 +1,22 @@
-<<<<<<< HEAD
-=======
-
->>>>>>> 37803e75
-namespace Database.DTO.QuestionnaireTemplate;
-
-/// <summary>
-/// Represents the base properties for a questionnaire template.
-/// </summary>
-/// <param name="Id">The unique identifier for the questionnaire template.</param>
-/// <param name="Title">The title of the questionnaire template.</param>
-/// <param name="Description">An optional description providing additional details about the questionnaire template.</param>
-/// <param name="CreatedAt">The date and time when the questionnaire template was created.</param>
-/// <param name="LastUpdated">The date and time when the questionnaire template was last modified.</param>
-/// <param name="IsLocked">Indicates whether the questionnaire template is locked and cannot be modified.</param>
-public record class QuestionnaireTemplateBase
-{
-    public required Guid Id { get; set; }
-    public required string Title { get; set; }
-    public string? Description { get; set; }
-    public required DateTime CreatedAt { get; set; }
-    public required DateTime LastUpdated { get; set; }
-    public required bool IsLocked { get; set; }
-    public TemplateStatus TemplateStatus { get; init; }
-}
+
+namespace Database.DTO.QuestionnaireTemplate;
+
+/// <summary>
+/// Represents the base properties for a questionnaire template.
+/// </summary>
+/// <param name="Id">The unique identifier for the questionnaire template.</param>
+/// <param name="Title">The title of the questionnaire template.</param>
+/// <param name="Description">An optional description providing additional details about the questionnaire template.</param>
+/// <param name="CreatedAt">The date and time when the questionnaire template was created.</param>
+/// <param name="LastUpdated">The date and time when the questionnaire template was last modified.</param>
+/// <param name="IsLocked">Indicates whether the questionnaire template is locked and cannot be modified.</param>
+public record class QuestionnaireTemplateBase
+{
+    public required Guid Id { get; set; }
+    public required string Title { get; set; }
+    public string? Description { get; set; }
+    public required DateTime CreatedAt { get; set; }
+    public required DateTime LastUpdated { get; set; }
+    public required bool IsLocked { get; set; }
+    public TemplateStatus TemplateStatus { get; init; }
+}