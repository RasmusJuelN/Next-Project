﻿<Project Sdk="Microsoft.NET.Sdk">
  <PropertyGroup>
    <TargetFramework>net8.0</TargetFramework>
    <ImplicitUsings>enable</ImplicitUsings>
    <Nullable>enable</Nullable>
    <UserSecretsId>f9f62225-4b75-46f7-bf09-d164477fc46c</UserSecretsId>
  </PropertyGroup>
  <ItemGroup>
    <PackageReference Include="Microsoft.EntityFrameworkCore" Version="9.0.0"/>
    <PackageReference Include="Microsoft.EntityFrameworkCore.Design" Version="9.0.0">
      <IncludeAssets>runtime; build; native; contentfiles; analyzers; buildtransitive</IncludeAssets>
      <PrivateAssets>all</PrivateAssets>
    </PackageReference>
    <PackageReference Include="Microsoft.EntityFrameworkCore.Relational" Version="9.0.0"/>
    <PackageReference Include="Microsoft.EntityFrameworkCore.SqlServer" Version="9.0.0"/>
    <PackageReference Include="Microsoft.EntityFrameworkCore.Tools" Version="9.0.0">
      <IncludeAssets>runtime; build; native; contentfiles; analyzers; buildtransitive</IncludeAssets>
      <PrivateAssets>all</PrivateAssets>
    </PackageReference>
<<<<<<< HEAD
    <PackageReference Include="Microsoft.Extensions.Configuration" Version="9.0.0"/>
    <PackageReference Include="Microsoft.Extensions.Configuration.FileExtensions" Version="9.0.0"/>
    <PackageReference Include="Microsoft.Extensions.Configuration.Json" Version="9.0.0"/>
    <PackageReference Include="Newtonsoft.Json" Version="13.0.3"/>
  </ItemGroup>
  <ItemGroup>
    <Folder Include="Attributes/"/>
    <Folder Include="Default/"/>
=======
    <PackageReference Include="Microsoft.Extensions.Configuration" Version="9.0.0" />
    <PackageReference Include="Microsoft.Extensions.Configuration.FileExtensions" Version="9.0.0" />
    <PackageReference Include="Microsoft.Extensions.Configuration.Json" Version="9.0.0" />
    <PackageReference Include="Newtonsoft.Json" Version="13.0.3" />
  </ItemGroup>
  <ItemGroup>
    <Folder Include="Default/" />
>>>>>>> becebb95
  </ItemGroup>
</Project><|MERGE_RESOLUTION|>--- conflicted
+++ resolved
@@ -17,7 +17,6 @@
       <IncludeAssets>runtime; build; native; contentfiles; analyzers; buildtransitive</IncludeAssets>
       <PrivateAssets>all</PrivateAssets>
     </PackageReference>
-<<<<<<< HEAD
     <PackageReference Include="Microsoft.Extensions.Configuration" Version="9.0.0"/>
     <PackageReference Include="Microsoft.Extensions.Configuration.FileExtensions" Version="9.0.0"/>
     <PackageReference Include="Microsoft.Extensions.Configuration.Json" Version="9.0.0"/>
@@ -26,14 +25,5 @@
   <ItemGroup>
     <Folder Include="Attributes/"/>
     <Folder Include="Default/"/>
-=======
-    <PackageReference Include="Microsoft.Extensions.Configuration" Version="9.0.0" />
-    <PackageReference Include="Microsoft.Extensions.Configuration.FileExtensions" Version="9.0.0" />
-    <PackageReference Include="Microsoft.Extensions.Configuration.Json" Version="9.0.0" />
-    <PackageReference Include="Newtonsoft.Json" Version="13.0.3" />
-  </ItemGroup>
-  <ItemGroup>
-    <Folder Include="Default/" />
->>>>>>> becebb95
   </ItemGroup>
 </Project>