using Database.DTO.ActiveQuestionnaire;
using Database.Enums;
using Database.Extensions;
using Database.Interfaces;
using Database.Models;
using Microsoft.EntityFrameworkCore;
using Microsoft.Extensions.Logging;
using Microsoft.IdentityModel.Tokens;

namespace Database.Repository;

/// <summary>
/// Implements repository operations for active questionnaire management.
/// Provides comprehensive functionality for questionnaire lifecycle management including activation, completion tracking, and response handling.
/// </summary>
/// <remarks>
/// This repository manages the complete lifecycle of active questionnaires from template activation through
/// completion by both participants. It handles complex filtering, pagination, and workflow state management
/// while maintaining data integrity and performance through optimized database queries.
/// </remarks>
/// <param name="context">The database context for data access operations.</param>
/// <param name="loggerFactory">Factory for creating loggers for diagnostic and monitoring purposes.</param>
public class ActiveQuestionnaireRepository(Context context, ILoggerFactory loggerFactory) : IActiveQuestionnaireRepository
{
    private readonly Context _context = context;
    private readonly GenericRepository<ActiveQuestionnaireModel> _genericRepository = new(context, loggerFactory);

    /// <summary>
    /// Retrieves basic information about an active questionnaire.
    /// </summary>
    /// <param name="id">The unique identifier of the active questionnaire.</param>
    /// <returns>An ActiveQuestionnaireBase DTO containing essential questionnaire information.</returns>
    /// <exception cref="Exception">Thrown when the active questionnaire with the specified ID is not found.</exception>
    /// <remarks>
    /// This method includes related student and teacher information in the query for efficient data retrieval.
    /// Returns a lightweight DTO suitable for list displays and summary views.
    /// </remarks>
    public async Task<ActiveQuestionnaireBase> GetActiveQuestionnaireBaseAsync(Guid id)
    {
        ActiveQuestionnaireModel activeQuestionnaire = await _genericRepository.GetSingleAsync(a => a.Id == id,
            query => query.Include(a => a.Student).Include(a => a.Teacher)) ?? throw new Exception("Active questionnaire not found.");
        
        return activeQuestionnaire.ToBaseDto();
    }

    /// <summary>
    /// Retrieves complete information about an active questionnaire including all questions and their options.
    /// </summary>
    /// <param name="id">The unique identifier of the active questionnaire.</param>
    /// <returns>A complete ActiveQuestionnaire DTO with all questionnaire structure and participant information.</returns>
    /// <exception cref="Exception">Thrown when the active questionnaire with the specified ID is not found.</exception>
    /// <remarks>
    /// This method performs a comprehensive query including student, teacher, template questions, and options.
    /// Returns the full questionnaire structure suitable for detailed views and response collection interfaces.
    /// </remarks>
    public async Task<ActiveQuestionnaire> GetFullActiveQuestionnaireAsync(Guid id)
    {
        ActiveQuestionnaireModel activeQuestionnaire = await _genericRepository.GetSingleAsync(a => a.Id == id,
            query => query.Include(a => a.Student).Include(a => a.Teacher).Include(a => a.QuestionnaireTemplate.Questions).ThenInclude(q => q.Options)) ?? throw new Exception("Active questionnaire not found.");
        
        return activeQuestionnaire.ToDto();
    }

    /// <summary>
    /// Creates a new active questionnaire instance from a template and assigns it to specific participants.
    /// </summary>
    /// <param name="questionnaireTemplateId">The ID of the questionnaire template to activate.</param>
    /// <param name="studentId">The GUID of the student participant.</param>
    /// <param name="teacherId">The GUID of the teacher participant.</param>
    /// <returns>The newly created ActiveQuestionnaire instance with complete structure.</returns>
    /// <exception cref="InvalidOperationException">Thrown when any of the specified entities (template, student, teacher) are not found.</exception>
    /// <remarks>
    /// This method efficiently retrieves participants from local context when available to minimize database queries.
    /// The created questionnaire inherits title and description from the template and establishes participant relationships.
    /// The template structure including questions and options is included for immediate use.
    /// </remarks>
    public async Task<ActiveQuestionnaire> ActivateQuestionnaireAsync(
        Guid questionnaireTemplateId,
        Guid studentId,
        Guid teacherId,
        Guid groupId)
    {
        // Fetch student and teacher
        StudentModel student = _context.Users.Local.OfType<StudentModel>().SingleOrDefault(u => u.Guid == studentId) ?? await _context.Users.OfType<StudentModel>().SingleAsync(u => u.Guid == studentId);
        TeacherModel teacher = _context.Users.Local.OfType<TeacherModel>().SingleOrDefault(u => u.Guid == teacherId) ?? await _context.Users.OfType<TeacherModel>().SingleAsync(u => u.Guid == teacherId);

        // Fetch template
        QuestionnaireTemplateModel questionnaireTemplate = await _context.QuestionnaireTemplates
            .Include(t => t.Questions)
            .ThenInclude(q => q.Options)
            .SingleAsync(t => t.Id == questionnaireTemplateId);

        // Create questionnaire and set groupId
        ActiveQuestionnaireModel activeQuestionnaire = new()
        {
            Title = questionnaireTemplate.Title,
            Description = questionnaireTemplate.Description,
            Student = student,
            Teacher = teacher,
            QuestionnaireTemplate = questionnaireTemplate,
            GroupId = groupId 
        };

        await _genericRepository.AddAsync(activeQuestionnaire);

        return activeQuestionnaire.ToDto();
    }

    /// <summary>
    /// Performs paginated retrieval of active questionnaires with comprehensive filtering and sorting options using keyset pagination.
    /// </summary>
    /// <param name="amount">The number of questionnaires to retrieve per page.</param>
    /// <param name="sortOrder">The ordering criteria for the results.</param>
    /// <param name="cursorIdPosition">Optional cursor ID for pagination continuation.</param>
    /// <param name="cursorActivatedAtPosition">Optional cursor activation timestamp for pagination continuation.</param>
    /// <param name="titleQuery">Optional filter by questionnaire title (partial match).</param>
    /// <param name="student">Optional filter by student name or username (partial match).</param>
    /// <param name="teacher">Optional filter by teacher name or username (partial match).</param>
    /// <param name="idQuery">Optional filter by questionnaire ID (partial match).</param>
    /// <param name="userId">Optional filter to show questionnaires assigned to a specific user (student or teacher).</param>
    /// <param name="onlyStudentCompleted">When true, shows only questionnaires where students have completed their responses.</param>
    /// <param name="onlyTeacherCompleted">When true, shows only questionnaires where teachers have completed their responses.</param>
    /// <returns>A tuple containing the list of questionnaire base DTOs and the total count matching the criteria.</returns>
    /// <remarks>
    /// Uses keyset pagination for consistent performance with large datasets. The cursor parameters work together
    /// to maintain stable pagination even when new records are added. Multiple filter options can be combined
    /// to create complex queries. Includes participant information for efficient display without additional queries.
    /// </remarks>
    public async Task<(List<ActiveQuestionnaireBase>, int)> PaginationQueryWithKeyset(
        int amount,
        ActiveQuestionnaireOrderingOptions sortOrder,
        Guid? cursorIdPosition = null,
        DateTime? cursorActivatedAtPosition = null,
        string? titleQuery = null,
        string? student = null,
        string? teacher = null,
        Guid? idQuery = null,
        Guid? userId = null,
        bool onlyStudentCompleted = false,
        bool onlyTeacherCompleted = false)
    {
        IQueryable<ActiveQuestionnaireModel> query = _genericRepository.GetAsQueryable();

        query = sortOrder.ApplyQueryOrdering(query);
        if (!string.IsNullOrEmpty(titleQuery))
        {
            query = query.Where(q => q.Title.Contains(titleQuery));
        }

        if (idQuery is not null)
        {
            query = query.Where(q => q.Id.ToString().Contains(idQuery.ToString()!));
        }

        if (!string.IsNullOrEmpty(student))
        {
            query = query.Where(q => q.Student.FullName.Contains(student) || q.Student.UserName.Contains(student));
        }

        if (!string.IsNullOrEmpty(teacher))
        {
            query = query.Where(q => q.Teacher.FullName.Contains(teacher) || q.Teacher.UserName.Contains(teacher));
        }

        if (userId.HasValue)
        {
            query = query.Where(q => q.Student.Guid == userId || q.Teacher.Guid == userId);
        }

        if (onlyStudentCompleted)
        {
            query = query.Where(q => q.StudentCompletedAt.HasValue);
        }

        if (onlyTeacherCompleted)
        {
            query = query.Where(q => q.TeacherCompletedAt.HasValue);
        }

        int totalCount = await query.CountAsync();

        if (cursorIdPosition is not null && cursorActivatedAtPosition is not null)
        {
            if (sortOrder == ActiveQuestionnaireOrderingOptions.ActivatedAtAsc)
            {
                query = query.Where(q => q.ActivatedAt > cursorActivatedAtPosition
                || q.ActivatedAt == cursorActivatedAtPosition && q.Id > cursorIdPosition);
            }
            else
            {
                query = query.Where(q => q.ActivatedAt < cursorActivatedAtPosition
                || q.ActivatedAt == cursorActivatedAtPosition && q.Id < cursorIdPosition);
            }
        }

        List<ActiveQuestionnaireModel> questionnaireTemplates = await query.Include(q => q.Student).Include(q => q.Teacher).Take(amount).ToListAsync();
        List<ActiveQuestionnaireBase> questionnaireTemplateBases = [.. questionnaireTemplates.Select(t => t.ToBaseDto())];

        return (questionnaireTemplateBases, totalCount);
    }

    /// <summary>
    /// Submits responses for a specific active questionnaire on behalf of a user.
    /// </summary>
    /// <param name="activeQuestionnaireId">The ID of the active questionnaire to submit responses for.</param>
    /// <param name="userId">The GUID of the user submitting the responses.</param>
    /// <param name="submission">The answer submission containing responses to questionnaire questions.</param>
    /// <exception cref="InvalidOperationException">Thrown when the questionnaire or user is not found.</exception>
    /// <remarks>
    /// This method handles response submission for both students and teachers, creating appropriate response records
    /// based on user type. Automatically sets completion timestamps when responses are submitted.
    /// Student and teacher responses are stored separately to maintain workflow independence.
    /// </remarks>
    public async Task AddAnswers(Guid activeQuestionnaireId, Guid userId, AnswerSubmission submission)
    {
        ActiveQuestionnaireModel activeQuestionnaire = await _context.ActiveQuestionnaires.FirstAsync(a => a.Id == activeQuestionnaireId);
        UserBaseModel user = await _context.Users.OfType<UserBaseModel>().SingleAsync(u => u.Guid == userId);

        if (user.GetType().Equals(typeof(StudentModel)))
        {
            foreach (Answer answer in submission.Answers)
            {
                ActiveQuestionnaireStudentResponseModel response = new()
                {
                    QuestionFK = answer.QuestionId,
                    OptionFK = answer.OptionId,
                    CustomResponse = answer.CustomAnswer,
                };
                activeQuestionnaire.StudentAnswers.Add(response);
            }
            activeQuestionnaire.StudentCompletedAt = DateTime.UtcNow;
        }
        else if (user.GetType().Equals(typeof(TeacherModel)))
        {
            foreach (Answer answer in submission.Answers)
            {
                ActiveQuestionnaireTeacherResponseModel response = new()
                {
                    QuestionFK = answer.QuestionId,
                    OptionFK = answer.OptionId,
                    CustomResponse = answer.CustomAnswer,
                };
                activeQuestionnaire.TeacherAnswers.Add(response);
            }
            activeQuestionnaire.TeacherCompletedAt = DateTime.UtcNow;
        }
    }

    /// <summary>
    /// Checks if a specific user has submitted responses for an active questionnaire.
    /// </summary>
    /// <param name="userId">The GUID of the user to check.</param>
    /// <param name="activeQuestionnaireId">The ID of the active questionnaire.</param>
    /// <returns>True if the user has submitted responses, false otherwise.</returns>
    /// <exception cref="Exception">Thrown when the user is not found or is neither a student nor teacher.</exception>
    /// <exception cref="InvalidOperationException">Thrown when the questionnaire is not found.</exception>
    /// <remarks>
    /// This method determines completion status based on user type, checking the appropriate completion timestamp.
    /// Used to prevent duplicate submissions and manage workflow progression.
    /// </remarks>
    public async Task<bool> HasUserSubmittedAnswer(Guid userId, Guid activeQuestionnaireId)
    {
        UserBaseModel user = await _context.Users.SingleAsync(u => u.Guid == userId);
        ActiveQuestionnaireModel activeQuestionnaire = await _context.ActiveQuestionnaires.SingleAsync(a => a.Id == activeQuestionnaireId);

        if (user.GetType().Equals(typeof(StudentModel)))
        {
            return activeQuestionnaire.StudentCompletedAt is not null;
        }
        else if (user.GetType().Equals(typeof(TeacherModel)))
        {
            return activeQuestionnaire.TeacherCompletedAt is not null;
        }
        else
        {
            throw new Exception("User is not a student or teacher.");
        }
    }

    /// <summary>
    /// Checks if an active questionnaire is completely finished by both participants.
    /// </summary>
    /// <param name="activeQuestionnaireId">The ID of the active questionnaire to check.</param>
    /// <returns>True if both student and teacher have completed their portions, false otherwise.</returns>
    /// <exception cref="InvalidOperationException">Thrown when the questionnaire is not found.</exception>
    /// <remarks>
    /// A questionnaire is considered complete when both participants have submitted their responses
    /// and their respective completion timestamps are set. Used for workflow management and reporting.
    /// </remarks>
    public async Task<bool> IsActiveQuestionnaireComplete(Guid activeQuestionnaireId)
    {
        ActiveQuestionnaireModel activeQuestionnaire = await _context.ActiveQuestionnaires.SingleAsync(a => a.Id == activeQuestionnaireId);

        return activeQuestionnaire.StudentCompletedAt.HasValue && activeQuestionnaire.TeacherCompletedAt.HasValue;
    }

    /// <summary>
    /// Checks if an active questionnaire is completely finished, with verification that the user is a participant.
    /// </summary>
    /// <param name="activeQuestionnaireId">The ID of the active questionnaire to check.</param>
    /// <param name="userId">The GUID of the user to verify as a participant.</param>
    /// <returns>True if both participants have completed their portions, false otherwise.</returns>
    /// <exception cref="InvalidOperationException">Thrown when the questionnaire is not found or the user is not a participant.</exception>
    /// <remarks>
    /// This method combines completion checking with participant verification to ensure the requesting user
    /// has permission to view the completion status. The user must be either the assigned student or teacher.
    /// </remarks>
    public async Task<bool> IsActiveQuestionnaireComplete(Guid activeQuestionnaireId, Guid userId)
    {
        ActiveQuestionnaireModel activeQuestionnaire = await _context.ActiveQuestionnaires.SingleAsync(a => a.Id == activeQuestionnaireId && (a.Student.Guid == userId || a.Teacher.Guid == userId));

        return activeQuestionnaire.StudentCompletedAt.HasValue && activeQuestionnaire.TeacherCompletedAt.HasValue;
    }

    /// <summary>
    /// Retrieves the complete response data for an active questionnaire including all submitted responses.
    /// </summary>
    /// <param name="id">The ID of the active questionnaire.</param>
    /// <returns>A FullResponse DTO containing all questionnaire data and submitted responses from both participants.</returns>
    /// <exception cref="Exception">Thrown when the questionnaire is not found or not yet completed by both participants.</exception>
    /// <exception cref="InvalidOperationException">Thrown when the questionnaire is not found.</exception>
    /// <remarks>
    /// This method requires both participants to have completed their responses before allowing access to the full data.
    /// Includes comprehensive response information with questions, options, and custom answers for analysis and reporting.
    /// Performs complex include operations to load all related data efficiently in a single query.
    /// </remarks>
    public async Task<FullResponse> GetFullResponseAsync(Guid id)
    {
        ActiveQuestionnaireModel activeQuestionnaire = await _context.ActiveQuestionnaires
            .Include(a => a.StudentAnswers)
            .ThenInclude(a => a.Question)
            .Include(a => a.StudentAnswers)
            .ThenInclude(a => a.Option)
            .Include(a => a.TeacherAnswers)
            .ThenInclude(a => a.Question)
            .Include(a => a.TeacherAnswers)
            .ThenInclude(a => a.Option)
            .Include(a => a.Student)
            .Include(a => a.Teacher)
            .SingleAsync(a => a.Id == id);
        
        if (!activeQuestionnaire.StudentCompletedAt.HasValue || !activeQuestionnaire.TeacherCompletedAt.HasValue)
        {
            throw new Exception("The requested Active Questionnaire is not yet completed.");
        }
        
        return activeQuestionnaire.ToFullResponse();
    }

<<<<<<< HEAD

=======
    /// <summary>
    /// Retrieves all pending active questionnaires for a specific user.
    /// </summary>
    /// <param name="userId">The GUID of the user to get pending questionnaires for.</param>
    /// <returns>A list of ActiveQuestionnaireBase DTOs representing questionnaires awaiting completion.</returns>
    /// <exception cref="Exception">Thrown when the user is not found or is neither a student nor teacher.</exception>
    /// <exception cref="InvalidOperationException">Thrown when the user is not found.</exception>
    /// <remarks>
    /// Pending questionnaires are those where the user has not yet completed their portion of the responses.
    /// Used to display user dashboards and task lists showing work that needs to be completed.
    /// </remarks>
>>>>>>> 64f41375
    public async Task<List<ActiveQuestionnaireBase>> GetPendingActiveQuestionnaires(Guid userId)
    {
        UserBaseModel user = await _context.Users.SingleAsync(u => u.Guid == userId);

        List<ActiveQuestionnaireModel> activeQuestionnaireBases;
        if (user.GetType().Equals(typeof(StudentModel)))
        {
            activeQuestionnaireBases = await _context.ActiveQuestionnaires.Include(a => a.Teacher).Where(a => a.Student.Guid == userId && !a.StudentCompletedAt.HasValue).ToListAsync();
        }
        else if (user.GetType().Equals(typeof(TeacherModel)))
        {
            activeQuestionnaireBases = await _context.ActiveQuestionnaires.Include(a => a.Student).Where(a => a.Teacher.Guid == userId && !a.TeacherCompletedAt.HasValue).ToListAsync();
        }
        else
        {
            throw new Exception("User is not a student or teacher.");
        }



        return [.. activeQuestionnaireBases.Select(a => a.ToBaseDto())];

    }


    public async Task<List<FullResponse>> GetResponsesFromStudentAndTemplateAsync(Guid studentid, Guid templateid) 
    {
        //get template based on templateid
        QuestionnaireTemplateModel template = await _context.QuestionnaireTemplates.SingleAsync(t => t.Id == templateid);
        if (template.Title.IsNullOrEmpty())
        {
            throw new Exception("The requested Template Questionnaire does not exsist.");
        }


        //get all activae questionares where it's id is equal to templateId AND studentid
        List<ActiveQuestionnaireModel> activeQuestionnaires = await _context.ActiveQuestionnaires
            .Include(a => a.StudentAnswers)
            .ThenInclude(a => a.Question)
            .Include(a => a.StudentAnswers)
            .ThenInclude(a => a.Option)
            .Include(a => a.TeacherAnswers)
            .ThenInclude(a => a.Question)
            .Include(a => a.TeacherAnswers)
            .ThenInclude(a => a.Option)
            .Include(a => a.Student)
            .Include(a => a.Teacher)
            .Where(a => a.Student.Guid == studentid && a.QuestionnaireTemplate.Id == templateid && a.StudentCompletedAt.HasValue && a.TeacherCompletedAt.HasValue)
            .ToListAsync();



        return [.. activeQuestionnaires.Select(a => a.ToFullResponse()) ];
    }
    public async Task<List<FullResponseDate>> GetResponsesFromStudentAndTemplateWithDateAsync(Guid studentid, Guid templateid)
    {
        QuestionnaireTemplateModel template = await _context.QuestionnaireTemplates.SingleAsync(t => t.Id == templateid);
        if (template.Title.IsNullOrEmpty())
        {
            throw new Exception("The requested Template Questionnaire does not exsist.");
        }

        List<ActiveQuestionnaireModel> activeQuestionnaires = await _context.ActiveQuestionnaires
            .Include(a => a.StudentAnswers)
            .ThenInclude(a => a.Question)
            .Include(a => a.StudentAnswers)
            .ThenInclude(a => a.Option)
            .Include(a => a.TeacherAnswers)
            .ThenInclude(a => a.Question)
            .Include(a => a.TeacherAnswers)
            .ThenInclude(a => a.Option)
            .Include(a => a.Student)
            .Include(a => a.Teacher)
            .Where(a => a.Student.Guid == studentid && a.QuestionnaireTemplate.Id == templateid && a.StudentCompletedAt.HasValue && a.TeacherCompletedAt.HasValue)
            .ToListAsync();

        return [.. activeQuestionnaires.Select(a => a.ToFullResponseDate())];
    }


}
<|MERGE_RESOLUTION|>--- conflicted
+++ resolved
@@ -1,445 +1,442 @@
-using Database.DTO.ActiveQuestionnaire;
-using Database.Enums;
-using Database.Extensions;
-using Database.Interfaces;
-using Database.Models;
-using Microsoft.EntityFrameworkCore;
-using Microsoft.Extensions.Logging;
-using Microsoft.IdentityModel.Tokens;
-
-namespace Database.Repository;
-
-/// <summary>
-/// Implements repository operations for active questionnaire management.
-/// Provides comprehensive functionality for questionnaire lifecycle management including activation, completion tracking, and response handling.
-/// </summary>
-/// <remarks>
-/// This repository manages the complete lifecycle of active questionnaires from template activation through
-/// completion by both participants. It handles complex filtering, pagination, and workflow state management
-/// while maintaining data integrity and performance through optimized database queries.
-/// </remarks>
-/// <param name="context">The database context for data access operations.</param>
-/// <param name="loggerFactory">Factory for creating loggers for diagnostic and monitoring purposes.</param>
-public class ActiveQuestionnaireRepository(Context context, ILoggerFactory loggerFactory) : IActiveQuestionnaireRepository
-{
-    private readonly Context _context = context;
-    private readonly GenericRepository<ActiveQuestionnaireModel> _genericRepository = new(context, loggerFactory);
-
-    /// <summary>
-    /// Retrieves basic information about an active questionnaire.
-    /// </summary>
-    /// <param name="id">The unique identifier of the active questionnaire.</param>
-    /// <returns>An ActiveQuestionnaireBase DTO containing essential questionnaire information.</returns>
-    /// <exception cref="Exception">Thrown when the active questionnaire with the specified ID is not found.</exception>
-    /// <remarks>
-    /// This method includes related student and teacher information in the query for efficient data retrieval.
-    /// Returns a lightweight DTO suitable for list displays and summary views.
-    /// </remarks>
-    public async Task<ActiveQuestionnaireBase> GetActiveQuestionnaireBaseAsync(Guid id)
-    {
-        ActiveQuestionnaireModel activeQuestionnaire = await _genericRepository.GetSingleAsync(a => a.Id == id,
-            query => query.Include(a => a.Student).Include(a => a.Teacher)) ?? throw new Exception("Active questionnaire not found.");
-        
-        return activeQuestionnaire.ToBaseDto();
-    }
-
-    /// <summary>
-    /// Retrieves complete information about an active questionnaire including all questions and their options.
-    /// </summary>
-    /// <param name="id">The unique identifier of the active questionnaire.</param>
-    /// <returns>A complete ActiveQuestionnaire DTO with all questionnaire structure and participant information.</returns>
-    /// <exception cref="Exception">Thrown when the active questionnaire with the specified ID is not found.</exception>
-    /// <remarks>
-    /// This method performs a comprehensive query including student, teacher, template questions, and options.
-    /// Returns the full questionnaire structure suitable for detailed views and response collection interfaces.
-    /// </remarks>
-    public async Task<ActiveQuestionnaire> GetFullActiveQuestionnaireAsync(Guid id)
-    {
-        ActiveQuestionnaireModel activeQuestionnaire = await _genericRepository.GetSingleAsync(a => a.Id == id,
-            query => query.Include(a => a.Student).Include(a => a.Teacher).Include(a => a.QuestionnaireTemplate.Questions).ThenInclude(q => q.Options)) ?? throw new Exception("Active questionnaire not found.");
-        
-        return activeQuestionnaire.ToDto();
-    }
-
-    /// <summary>
-    /// Creates a new active questionnaire instance from a template and assigns it to specific participants.
-    /// </summary>
-    /// <param name="questionnaireTemplateId">The ID of the questionnaire template to activate.</param>
-    /// <param name="studentId">The GUID of the student participant.</param>
-    /// <param name="teacherId">The GUID of the teacher participant.</param>
-    /// <returns>The newly created ActiveQuestionnaire instance with complete structure.</returns>
-    /// <exception cref="InvalidOperationException">Thrown when any of the specified entities (template, student, teacher) are not found.</exception>
-    /// <remarks>
-    /// This method efficiently retrieves participants from local context when available to minimize database queries.
-    /// The created questionnaire inherits title and description from the template and establishes participant relationships.
-    /// The template structure including questions and options is included for immediate use.
-    /// </remarks>
-    public async Task<ActiveQuestionnaire> ActivateQuestionnaireAsync(
-        Guid questionnaireTemplateId,
-        Guid studentId,
-        Guid teacherId,
-        Guid groupId)
-    {
-        // Fetch student and teacher
-        StudentModel student = _context.Users.Local.OfType<StudentModel>().SingleOrDefault(u => u.Guid == studentId) ?? await _context.Users.OfType<StudentModel>().SingleAsync(u => u.Guid == studentId);
-        TeacherModel teacher = _context.Users.Local.OfType<TeacherModel>().SingleOrDefault(u => u.Guid == teacherId) ?? await _context.Users.OfType<TeacherModel>().SingleAsync(u => u.Guid == teacherId);
-
-        // Fetch template
-        QuestionnaireTemplateModel questionnaireTemplate = await _context.QuestionnaireTemplates
-            .Include(t => t.Questions)
-            .ThenInclude(q => q.Options)
-            .SingleAsync(t => t.Id == questionnaireTemplateId);
-
-        // Create questionnaire and set groupId
-        ActiveQuestionnaireModel activeQuestionnaire = new()
-        {
-            Title = questionnaireTemplate.Title,
-            Description = questionnaireTemplate.Description,
-            Student = student,
-            Teacher = teacher,
-            QuestionnaireTemplate = questionnaireTemplate,
-            GroupId = groupId 
-        };
-
-        await _genericRepository.AddAsync(activeQuestionnaire);
-
-        return activeQuestionnaire.ToDto();
-    }
-
-    /// <summary>
-    /// Performs paginated retrieval of active questionnaires with comprehensive filtering and sorting options using keyset pagination.
-    /// </summary>
-    /// <param name="amount">The number of questionnaires to retrieve per page.</param>
-    /// <param name="sortOrder">The ordering criteria for the results.</param>
-    /// <param name="cursorIdPosition">Optional cursor ID for pagination continuation.</param>
-    /// <param name="cursorActivatedAtPosition">Optional cursor activation timestamp for pagination continuation.</param>
-    /// <param name="titleQuery">Optional filter by questionnaire title (partial match).</param>
-    /// <param name="student">Optional filter by student name or username (partial match).</param>
-    /// <param name="teacher">Optional filter by teacher name or username (partial match).</param>
-    /// <param name="idQuery">Optional filter by questionnaire ID (partial match).</param>
-    /// <param name="userId">Optional filter to show questionnaires assigned to a specific user (student or teacher).</param>
-    /// <param name="onlyStudentCompleted">When true, shows only questionnaires where students have completed their responses.</param>
-    /// <param name="onlyTeacherCompleted">When true, shows only questionnaires where teachers have completed their responses.</param>
-    /// <returns>A tuple containing the list of questionnaire base DTOs and the total count matching the criteria.</returns>
-    /// <remarks>
-    /// Uses keyset pagination for consistent performance with large datasets. The cursor parameters work together
-    /// to maintain stable pagination even when new records are added. Multiple filter options can be combined
-    /// to create complex queries. Includes participant information for efficient display without additional queries.
-    /// </remarks>
-    public async Task<(List<ActiveQuestionnaireBase>, int)> PaginationQueryWithKeyset(
-        int amount,
-        ActiveQuestionnaireOrderingOptions sortOrder,
-        Guid? cursorIdPosition = null,
-        DateTime? cursorActivatedAtPosition = null,
-        string? titleQuery = null,
-        string? student = null,
-        string? teacher = null,
-        Guid? idQuery = null,
-        Guid? userId = null,
-        bool onlyStudentCompleted = false,
-        bool onlyTeacherCompleted = false)
-    {
-        IQueryable<ActiveQuestionnaireModel> query = _genericRepository.GetAsQueryable();
-
-        query = sortOrder.ApplyQueryOrdering(query);
-        if (!string.IsNullOrEmpty(titleQuery))
-        {
-            query = query.Where(q => q.Title.Contains(titleQuery));
-        }
-
-        if (idQuery is not null)
-        {
-            query = query.Where(q => q.Id.ToString().Contains(idQuery.ToString()!));
-        }
-
-        if (!string.IsNullOrEmpty(student))
-        {
-            query = query.Where(q => q.Student.FullName.Contains(student) || q.Student.UserName.Contains(student));
-        }
-
-        if (!string.IsNullOrEmpty(teacher))
-        {
-            query = query.Where(q => q.Teacher.FullName.Contains(teacher) || q.Teacher.UserName.Contains(teacher));
-        }
-
-        if (userId.HasValue)
-        {
-            query = query.Where(q => q.Student.Guid == userId || q.Teacher.Guid == userId);
-        }
-
-        if (onlyStudentCompleted)
-        {
-            query = query.Where(q => q.StudentCompletedAt.HasValue);
-        }
-
-        if (onlyTeacherCompleted)
-        {
-            query = query.Where(q => q.TeacherCompletedAt.HasValue);
-        }
-
-        int totalCount = await query.CountAsync();
-
-        if (cursorIdPosition is not null && cursorActivatedAtPosition is not null)
-        {
-            if (sortOrder == ActiveQuestionnaireOrderingOptions.ActivatedAtAsc)
-            {
-                query = query.Where(q => q.ActivatedAt > cursorActivatedAtPosition
-                || q.ActivatedAt == cursorActivatedAtPosition && q.Id > cursorIdPosition);
-            }
-            else
-            {
-                query = query.Where(q => q.ActivatedAt < cursorActivatedAtPosition
-                || q.ActivatedAt == cursorActivatedAtPosition && q.Id < cursorIdPosition);
-            }
-        }
-
-        List<ActiveQuestionnaireModel> questionnaireTemplates = await query.Include(q => q.Student).Include(q => q.Teacher).Take(amount).ToListAsync();
-        List<ActiveQuestionnaireBase> questionnaireTemplateBases = [.. questionnaireTemplates.Select(t => t.ToBaseDto())];
-
-        return (questionnaireTemplateBases, totalCount);
-    }
-
-    /// <summary>
-    /// Submits responses for a specific active questionnaire on behalf of a user.
-    /// </summary>
-    /// <param name="activeQuestionnaireId">The ID of the active questionnaire to submit responses for.</param>
-    /// <param name="userId">The GUID of the user submitting the responses.</param>
-    /// <param name="submission">The answer submission containing responses to questionnaire questions.</param>
-    /// <exception cref="InvalidOperationException">Thrown when the questionnaire or user is not found.</exception>
-    /// <remarks>
-    /// This method handles response submission for both students and teachers, creating appropriate response records
-    /// based on user type. Automatically sets completion timestamps when responses are submitted.
-    /// Student and teacher responses are stored separately to maintain workflow independence.
-    /// </remarks>
-    public async Task AddAnswers(Guid activeQuestionnaireId, Guid userId, AnswerSubmission submission)
-    {
-        ActiveQuestionnaireModel activeQuestionnaire = await _context.ActiveQuestionnaires.FirstAsync(a => a.Id == activeQuestionnaireId);
-        UserBaseModel user = await _context.Users.OfType<UserBaseModel>().SingleAsync(u => u.Guid == userId);
-
-        if (user.GetType().Equals(typeof(StudentModel)))
-        {
-            foreach (Answer answer in submission.Answers)
-            {
-                ActiveQuestionnaireStudentResponseModel response = new()
-                {
-                    QuestionFK = answer.QuestionId,
-                    OptionFK = answer.OptionId,
-                    CustomResponse = answer.CustomAnswer,
-                };
-                activeQuestionnaire.StudentAnswers.Add(response);
-            }
-            activeQuestionnaire.StudentCompletedAt = DateTime.UtcNow;
-        }
-        else if (user.GetType().Equals(typeof(TeacherModel)))
-        {
-            foreach (Answer answer in submission.Answers)
-            {
-                ActiveQuestionnaireTeacherResponseModel response = new()
-                {
-                    QuestionFK = answer.QuestionId,
-                    OptionFK = answer.OptionId,
-                    CustomResponse = answer.CustomAnswer,
-                };
-                activeQuestionnaire.TeacherAnswers.Add(response);
-            }
-            activeQuestionnaire.TeacherCompletedAt = DateTime.UtcNow;
-        }
-    }
-
-    /// <summary>
-    /// Checks if a specific user has submitted responses for an active questionnaire.
-    /// </summary>
-    /// <param name="userId">The GUID of the user to check.</param>
-    /// <param name="activeQuestionnaireId">The ID of the active questionnaire.</param>
-    /// <returns>True if the user has submitted responses, false otherwise.</returns>
-    /// <exception cref="Exception">Thrown when the user is not found or is neither a student nor teacher.</exception>
-    /// <exception cref="InvalidOperationException">Thrown when the questionnaire is not found.</exception>
-    /// <remarks>
-    /// This method determines completion status based on user type, checking the appropriate completion timestamp.
-    /// Used to prevent duplicate submissions and manage workflow progression.
-    /// </remarks>
-    public async Task<bool> HasUserSubmittedAnswer(Guid userId, Guid activeQuestionnaireId)
-    {
-        UserBaseModel user = await _context.Users.SingleAsync(u => u.Guid == userId);
-        ActiveQuestionnaireModel activeQuestionnaire = await _context.ActiveQuestionnaires.SingleAsync(a => a.Id == activeQuestionnaireId);
-
-        if (user.GetType().Equals(typeof(StudentModel)))
-        {
-            return activeQuestionnaire.StudentCompletedAt is not null;
-        }
-        else if (user.GetType().Equals(typeof(TeacherModel)))
-        {
-            return activeQuestionnaire.TeacherCompletedAt is not null;
-        }
-        else
-        {
-            throw new Exception("User is not a student or teacher.");
-        }
-    }
-
-    /// <summary>
-    /// Checks if an active questionnaire is completely finished by both participants.
-    /// </summary>
-    /// <param name="activeQuestionnaireId">The ID of the active questionnaire to check.</param>
-    /// <returns>True if both student and teacher have completed their portions, false otherwise.</returns>
-    /// <exception cref="InvalidOperationException">Thrown when the questionnaire is not found.</exception>
-    /// <remarks>
-    /// A questionnaire is considered complete when both participants have submitted their responses
-    /// and their respective completion timestamps are set. Used for workflow management and reporting.
-    /// </remarks>
-    public async Task<bool> IsActiveQuestionnaireComplete(Guid activeQuestionnaireId)
-    {
-        ActiveQuestionnaireModel activeQuestionnaire = await _context.ActiveQuestionnaires.SingleAsync(a => a.Id == activeQuestionnaireId);
-
-        return activeQuestionnaire.StudentCompletedAt.HasValue && activeQuestionnaire.TeacherCompletedAt.HasValue;
-    }
-
-    /// <summary>
-    /// Checks if an active questionnaire is completely finished, with verification that the user is a participant.
-    /// </summary>
-    /// <param name="activeQuestionnaireId">The ID of the active questionnaire to check.</param>
-    /// <param name="userId">The GUID of the user to verify as a participant.</param>
-    /// <returns>True if both participants have completed their portions, false otherwise.</returns>
-    /// <exception cref="InvalidOperationException">Thrown when the questionnaire is not found or the user is not a participant.</exception>
-    /// <remarks>
-    /// This method combines completion checking with participant verification to ensure the requesting user
-    /// has permission to view the completion status. The user must be either the assigned student or teacher.
-    /// </remarks>
-    public async Task<bool> IsActiveQuestionnaireComplete(Guid activeQuestionnaireId, Guid userId)
-    {
-        ActiveQuestionnaireModel activeQuestionnaire = await _context.ActiveQuestionnaires.SingleAsync(a => a.Id == activeQuestionnaireId && (a.Student.Guid == userId || a.Teacher.Guid == userId));
-
-        return activeQuestionnaire.StudentCompletedAt.HasValue && activeQuestionnaire.TeacherCompletedAt.HasValue;
-    }
-
-    /// <summary>
-    /// Retrieves the complete response data for an active questionnaire including all submitted responses.
-    /// </summary>
-    /// <param name="id">The ID of the active questionnaire.</param>
-    /// <returns>A FullResponse DTO containing all questionnaire data and submitted responses from both participants.</returns>
-    /// <exception cref="Exception">Thrown when the questionnaire is not found or not yet completed by both participants.</exception>
-    /// <exception cref="InvalidOperationException">Thrown when the questionnaire is not found.</exception>
-    /// <remarks>
-    /// This method requires both participants to have completed their responses before allowing access to the full data.
-    /// Includes comprehensive response information with questions, options, and custom answers for analysis and reporting.
-    /// Performs complex include operations to load all related data efficiently in a single query.
-    /// </remarks>
-    public async Task<FullResponse> GetFullResponseAsync(Guid id)
-    {
-        ActiveQuestionnaireModel activeQuestionnaire = await _context.ActiveQuestionnaires
-            .Include(a => a.StudentAnswers)
-            .ThenInclude(a => a.Question)
-            .Include(a => a.StudentAnswers)
-            .ThenInclude(a => a.Option)
-            .Include(a => a.TeacherAnswers)
-            .ThenInclude(a => a.Question)
-            .Include(a => a.TeacherAnswers)
-            .ThenInclude(a => a.Option)
-            .Include(a => a.Student)
-            .Include(a => a.Teacher)
-            .SingleAsync(a => a.Id == id);
-        
-        if (!activeQuestionnaire.StudentCompletedAt.HasValue || !activeQuestionnaire.TeacherCompletedAt.HasValue)
-        {
-            throw new Exception("The requested Active Questionnaire is not yet completed.");
-        }
-        
-        return activeQuestionnaire.ToFullResponse();
-    }
-
-<<<<<<< HEAD
-
-=======
-    /// <summary>
-    /// Retrieves all pending active questionnaires for a specific user.
-    /// </summary>
-    /// <param name="userId">The GUID of the user to get pending questionnaires for.</param>
-    /// <returns>A list of ActiveQuestionnaireBase DTOs representing questionnaires awaiting completion.</returns>
-    /// <exception cref="Exception">Thrown when the user is not found or is neither a student nor teacher.</exception>
-    /// <exception cref="InvalidOperationException">Thrown when the user is not found.</exception>
-    /// <remarks>
-    /// Pending questionnaires are those where the user has not yet completed their portion of the responses.
-    /// Used to display user dashboards and task lists showing work that needs to be completed.
-    /// </remarks>
->>>>>>> 64f41375
-    public async Task<List<ActiveQuestionnaireBase>> GetPendingActiveQuestionnaires(Guid userId)
-    {
-        UserBaseModel user = await _context.Users.SingleAsync(u => u.Guid == userId);
-
-        List<ActiveQuestionnaireModel> activeQuestionnaireBases;
-        if (user.GetType().Equals(typeof(StudentModel)))
-        {
-            activeQuestionnaireBases = await _context.ActiveQuestionnaires.Include(a => a.Teacher).Where(a => a.Student.Guid == userId && !a.StudentCompletedAt.HasValue).ToListAsync();
-        }
-        else if (user.GetType().Equals(typeof(TeacherModel)))
-        {
-            activeQuestionnaireBases = await _context.ActiveQuestionnaires.Include(a => a.Student).Where(a => a.Teacher.Guid == userId && !a.TeacherCompletedAt.HasValue).ToListAsync();
-        }
-        else
-        {
-            throw new Exception("User is not a student or teacher.");
-        }
-
-
-
-        return [.. activeQuestionnaireBases.Select(a => a.ToBaseDto())];
-
-    }
-
-
-    public async Task<List<FullResponse>> GetResponsesFromStudentAndTemplateAsync(Guid studentid, Guid templateid) 
-    {
-        //get template based on templateid
-        QuestionnaireTemplateModel template = await _context.QuestionnaireTemplates.SingleAsync(t => t.Id == templateid);
-        if (template.Title.IsNullOrEmpty())
-        {
-            throw new Exception("The requested Template Questionnaire does not exsist.");
-        }
-
-
-        //get all activae questionares where it's id is equal to templateId AND studentid
-        List<ActiveQuestionnaireModel> activeQuestionnaires = await _context.ActiveQuestionnaires
-            .Include(a => a.StudentAnswers)
-            .ThenInclude(a => a.Question)
-            .Include(a => a.StudentAnswers)
-            .ThenInclude(a => a.Option)
-            .Include(a => a.TeacherAnswers)
-            .ThenInclude(a => a.Question)
-            .Include(a => a.TeacherAnswers)
-            .ThenInclude(a => a.Option)
-            .Include(a => a.Student)
-            .Include(a => a.Teacher)
-            .Where(a => a.Student.Guid == studentid && a.QuestionnaireTemplate.Id == templateid && a.StudentCompletedAt.HasValue && a.TeacherCompletedAt.HasValue)
-            .ToListAsync();
-
-
-
-        return [.. activeQuestionnaires.Select(a => a.ToFullResponse()) ];
-    }
-    public async Task<List<FullResponseDate>> GetResponsesFromStudentAndTemplateWithDateAsync(Guid studentid, Guid templateid)
-    {
-        QuestionnaireTemplateModel template = await _context.QuestionnaireTemplates.SingleAsync(t => t.Id == templateid);
-        if (template.Title.IsNullOrEmpty())
-        {
-            throw new Exception("The requested Template Questionnaire does not exsist.");
-        }
-
-        List<ActiveQuestionnaireModel> activeQuestionnaires = await _context.ActiveQuestionnaires
-            .Include(a => a.StudentAnswers)
-            .ThenInclude(a => a.Question)
-            .Include(a => a.StudentAnswers)
-            .ThenInclude(a => a.Option)
-            .Include(a => a.TeacherAnswers)
-            .ThenInclude(a => a.Question)
-            .Include(a => a.TeacherAnswers)
-            .ThenInclude(a => a.Option)
-            .Include(a => a.Student)
-            .Include(a => a.Teacher)
-            .Where(a => a.Student.Guid == studentid && a.QuestionnaireTemplate.Id == templateid && a.StudentCompletedAt.HasValue && a.TeacherCompletedAt.HasValue)
-            .ToListAsync();
-
-        return [.. activeQuestionnaires.Select(a => a.ToFullResponseDate())];
-    }
-
-
-}
+using Database.DTO.ActiveQuestionnaire;
+using Database.Enums;
+using Database.Extensions;
+using Database.Interfaces;
+using Database.Models;
+using Microsoft.EntityFrameworkCore;
+using Microsoft.Extensions.Logging;
+using Microsoft.IdentityModel.Tokens;
+
+namespace Database.Repository;
+
+/// <summary>
+/// Implements repository operations for active questionnaire management.
+/// Provides comprehensive functionality for questionnaire lifecycle management including activation, completion tracking, and response handling.
+/// </summary>
+/// <remarks>
+/// This repository manages the complete lifecycle of active questionnaires from template activation through
+/// completion by both participants. It handles complex filtering, pagination, and workflow state management
+/// while maintaining data integrity and performance through optimized database queries.
+/// </remarks>
+/// <param name="context">The database context for data access operations.</param>
+/// <param name="loggerFactory">Factory for creating loggers for diagnostic and monitoring purposes.</param>
+public class ActiveQuestionnaireRepository(Context context, ILoggerFactory loggerFactory) : IActiveQuestionnaireRepository
+{
+    private readonly Context _context = context;
+    private readonly GenericRepository<ActiveQuestionnaireModel> _genericRepository = new(context, loggerFactory);
+
+    /// <summary>
+    /// Retrieves basic information about an active questionnaire.
+    /// </summary>
+    /// <param name="id">The unique identifier of the active questionnaire.</param>
+    /// <returns>An ActiveQuestionnaireBase DTO containing essential questionnaire information.</returns>
+    /// <exception cref="Exception">Thrown when the active questionnaire with the specified ID is not found.</exception>
+    /// <remarks>
+    /// This method includes related student and teacher information in the query for efficient data retrieval.
+    /// Returns a lightweight DTO suitable for list displays and summary views.
+    /// </remarks>
+    public async Task<ActiveQuestionnaireBase> GetActiveQuestionnaireBaseAsync(Guid id)
+    {
+        ActiveQuestionnaireModel activeQuestionnaire = await _genericRepository.GetSingleAsync(a => a.Id == id,
+            query => query.Include(a => a.Student).Include(a => a.Teacher)) ?? throw new Exception("Active questionnaire not found.");
+        
+        return activeQuestionnaire.ToBaseDto();
+    }
+
+    /// <summary>
+    /// Retrieves complete information about an active questionnaire including all questions and their options.
+    /// </summary>
+    /// <param name="id">The unique identifier of the active questionnaire.</param>
+    /// <returns>A complete ActiveQuestionnaire DTO with all questionnaire structure and participant information.</returns>
+    /// <exception cref="Exception">Thrown when the active questionnaire with the specified ID is not found.</exception>
+    /// <remarks>
+    /// This method performs a comprehensive query including student, teacher, template questions, and options.
+    /// Returns the full questionnaire structure suitable for detailed views and response collection interfaces.
+    /// </remarks>
+    public async Task<ActiveQuestionnaire> GetFullActiveQuestionnaireAsync(Guid id)
+    {
+        ActiveQuestionnaireModel activeQuestionnaire = await _genericRepository.GetSingleAsync(a => a.Id == id,
+            query => query.Include(a => a.Student).Include(a => a.Teacher).Include(a => a.QuestionnaireTemplate.Questions).ThenInclude(q => q.Options)) ?? throw new Exception("Active questionnaire not found.");
+        
+        return activeQuestionnaire.ToDto();
+    }
+
+    /// <summary>
+    /// Creates a new active questionnaire instance from a template and assigns it to specific participants.
+    /// </summary>
+    /// <param name="questionnaireTemplateId">The ID of the questionnaire template to activate.</param>
+    /// <param name="studentId">The GUID of the student participant.</param>
+    /// <param name="teacherId">The GUID of the teacher participant.</param>
+    /// <returns>The newly created ActiveQuestionnaire instance with complete structure.</returns>
+    /// <exception cref="InvalidOperationException">Thrown when any of the specified entities (template, student, teacher) are not found.</exception>
+    /// <remarks>
+    /// This method efficiently retrieves participants from local context when available to minimize database queries.
+    /// The created questionnaire inherits title and description from the template and establishes participant relationships.
+    /// The template structure including questions and options is included for immediate use.
+    /// </remarks>
+    public async Task<ActiveQuestionnaire> ActivateQuestionnaireAsync(
+        Guid questionnaireTemplateId,
+        Guid studentId,
+        Guid teacherId,
+        Guid groupId)
+    {
+        // Fetch student and teacher
+        StudentModel student = _context.Users.Local.OfType<StudentModel>().SingleOrDefault(u => u.Guid == studentId) ?? await _context.Users.OfType<StudentModel>().SingleAsync(u => u.Guid == studentId);
+        TeacherModel teacher = _context.Users.Local.OfType<TeacherModel>().SingleOrDefault(u => u.Guid == teacherId) ?? await _context.Users.OfType<TeacherModel>().SingleAsync(u => u.Guid == teacherId);
+
+        // Fetch template
+        QuestionnaireTemplateModel questionnaireTemplate = await _context.QuestionnaireTemplates
+            .Include(t => t.Questions)
+            .ThenInclude(q => q.Options)
+            .SingleAsync(t => t.Id == questionnaireTemplateId);
+
+        // Create questionnaire and set groupId
+        ActiveQuestionnaireModel activeQuestionnaire = new()
+        {
+            Title = questionnaireTemplate.Title,
+            Description = questionnaireTemplate.Description,
+            Student = student,
+            Teacher = teacher,
+            QuestionnaireTemplate = questionnaireTemplate,
+            GroupId = groupId 
+        };
+
+        await _genericRepository.AddAsync(activeQuestionnaire);
+
+        return activeQuestionnaire.ToDto();
+    }
+
+    /// <summary>
+    /// Performs paginated retrieval of active questionnaires with comprehensive filtering and sorting options using keyset pagination.
+    /// </summary>
+    /// <param name="amount">The number of questionnaires to retrieve per page.</param>
+    /// <param name="sortOrder">The ordering criteria for the results.</param>
+    /// <param name="cursorIdPosition">Optional cursor ID for pagination continuation.</param>
+    /// <param name="cursorActivatedAtPosition">Optional cursor activation timestamp for pagination continuation.</param>
+    /// <param name="titleQuery">Optional filter by questionnaire title (partial match).</param>
+    /// <param name="student">Optional filter by student name or username (partial match).</param>
+    /// <param name="teacher">Optional filter by teacher name or username (partial match).</param>
+    /// <param name="idQuery">Optional filter by questionnaire ID (partial match).</param>
+    /// <param name="userId">Optional filter to show questionnaires assigned to a specific user (student or teacher).</param>
+    /// <param name="onlyStudentCompleted">When true, shows only questionnaires where students have completed their responses.</param>
+    /// <param name="onlyTeacherCompleted">When true, shows only questionnaires where teachers have completed their responses.</param>
+    /// <returns>A tuple containing the list of questionnaire base DTOs and the total count matching the criteria.</returns>
+    /// <remarks>
+    /// Uses keyset pagination for consistent performance with large datasets. The cursor parameters work together
+    /// to maintain stable pagination even when new records are added. Multiple filter options can be combined
+    /// to create complex queries. Includes participant information for efficient display without additional queries.
+    /// </remarks>
+    public async Task<(List<ActiveQuestionnaireBase>, int)> PaginationQueryWithKeyset(
+        int amount,
+        ActiveQuestionnaireOrderingOptions sortOrder,
+        Guid? cursorIdPosition = null,
+        DateTime? cursorActivatedAtPosition = null,
+        string? titleQuery = null,
+        string? student = null,
+        string? teacher = null,
+        Guid? idQuery = null,
+        Guid? userId = null,
+        bool onlyStudentCompleted = false,
+        bool onlyTeacherCompleted = false)
+    {
+        IQueryable<ActiveQuestionnaireModel> query = _genericRepository.GetAsQueryable();
+
+        query = sortOrder.ApplyQueryOrdering(query);
+        if (!string.IsNullOrEmpty(titleQuery))
+        {
+            query = query.Where(q => q.Title.Contains(titleQuery));
+        }
+
+        if (idQuery is not null)
+        {
+            query = query.Where(q => q.Id.ToString().Contains(idQuery.ToString()!));
+        }
+
+        if (!string.IsNullOrEmpty(student))
+        {
+            query = query.Where(q => q.Student.FullName.Contains(student) || q.Student.UserName.Contains(student));
+        }
+
+        if (!string.IsNullOrEmpty(teacher))
+        {
+            query = query.Where(q => q.Teacher.FullName.Contains(teacher) || q.Teacher.UserName.Contains(teacher));
+        }
+
+        if (userId.HasValue)
+        {
+            query = query.Where(q => q.Student.Guid == userId || q.Teacher.Guid == userId);
+        }
+
+        if (onlyStudentCompleted)
+        {
+            query = query.Where(q => q.StudentCompletedAt.HasValue);
+        }
+
+        if (onlyTeacherCompleted)
+        {
+            query = query.Where(q => q.TeacherCompletedAt.HasValue);
+        }
+
+        int totalCount = await query.CountAsync();
+
+        if (cursorIdPosition is not null && cursorActivatedAtPosition is not null)
+        {
+            if (sortOrder == ActiveQuestionnaireOrderingOptions.ActivatedAtAsc)
+            {
+                query = query.Where(q => q.ActivatedAt > cursorActivatedAtPosition
+                || q.ActivatedAt == cursorActivatedAtPosition && q.Id > cursorIdPosition);
+            }
+            else
+            {
+                query = query.Where(q => q.ActivatedAt < cursorActivatedAtPosition
+                || q.ActivatedAt == cursorActivatedAtPosition && q.Id < cursorIdPosition);
+            }
+        }
+
+        List<ActiveQuestionnaireModel> questionnaireTemplates = await query.Include(q => q.Student).Include(q => q.Teacher).Take(amount).ToListAsync();
+        List<ActiveQuestionnaireBase> questionnaireTemplateBases = [.. questionnaireTemplates.Select(t => t.ToBaseDto())];
+
+        return (questionnaireTemplateBases, totalCount);
+    }
+
+    /// <summary>
+    /// Submits responses for a specific active questionnaire on behalf of a user.
+    /// </summary>
+    /// <param name="activeQuestionnaireId">The ID of the active questionnaire to submit responses for.</param>
+    /// <param name="userId">The GUID of the user submitting the responses.</param>
+    /// <param name="submission">The answer submission containing responses to questionnaire questions.</param>
+    /// <exception cref="InvalidOperationException">Thrown when the questionnaire or user is not found.</exception>
+    /// <remarks>
+    /// This method handles response submission for both students and teachers, creating appropriate response records
+    /// based on user type. Automatically sets completion timestamps when responses are submitted.
+    /// Student and teacher responses are stored separately to maintain workflow independence.
+    /// </remarks>
+    public async Task AddAnswers(Guid activeQuestionnaireId, Guid userId, AnswerSubmission submission)
+    {
+        ActiveQuestionnaireModel activeQuestionnaire = await _context.ActiveQuestionnaires.FirstAsync(a => a.Id == activeQuestionnaireId);
+        UserBaseModel user = await _context.Users.OfType<UserBaseModel>().SingleAsync(u => u.Guid == userId);
+
+        if (user.GetType().Equals(typeof(StudentModel)))
+        {
+            foreach (Answer answer in submission.Answers)
+            {
+                ActiveQuestionnaireStudentResponseModel response = new()
+                {
+                    QuestionFK = answer.QuestionId,
+                    OptionFK = answer.OptionId,
+                    CustomResponse = answer.CustomAnswer,
+                };
+                activeQuestionnaire.StudentAnswers.Add(response);
+            }
+            activeQuestionnaire.StudentCompletedAt = DateTime.UtcNow;
+        }
+        else if (user.GetType().Equals(typeof(TeacherModel)))
+        {
+            foreach (Answer answer in submission.Answers)
+            {
+                ActiveQuestionnaireTeacherResponseModel response = new()
+                {
+                    QuestionFK = answer.QuestionId,
+                    OptionFK = answer.OptionId,
+                    CustomResponse = answer.CustomAnswer,
+                };
+                activeQuestionnaire.TeacherAnswers.Add(response);
+            }
+            activeQuestionnaire.TeacherCompletedAt = DateTime.UtcNow;
+        }
+    }
+
+    /// <summary>
+    /// Checks if a specific user has submitted responses for an active questionnaire.
+    /// </summary>
+    /// <param name="userId">The GUID of the user to check.</param>
+    /// <param name="activeQuestionnaireId">The ID of the active questionnaire.</param>
+    /// <returns>True if the user has submitted responses, false otherwise.</returns>
+    /// <exception cref="Exception">Thrown when the user is not found or is neither a student nor teacher.</exception>
+    /// <exception cref="InvalidOperationException">Thrown when the questionnaire is not found.</exception>
+    /// <remarks>
+    /// This method determines completion status based on user type, checking the appropriate completion timestamp.
+    /// Used to prevent duplicate submissions and manage workflow progression.
+    /// </remarks>
+    public async Task<bool> HasUserSubmittedAnswer(Guid userId, Guid activeQuestionnaireId)
+    {
+        UserBaseModel user = await _context.Users.SingleAsync(u => u.Guid == userId);
+        ActiveQuestionnaireModel activeQuestionnaire = await _context.ActiveQuestionnaires.SingleAsync(a => a.Id == activeQuestionnaireId);
+
+        if (user.GetType().Equals(typeof(StudentModel)))
+        {
+            return activeQuestionnaire.StudentCompletedAt is not null;
+        }
+        else if (user.GetType().Equals(typeof(TeacherModel)))
+        {
+            return activeQuestionnaire.TeacherCompletedAt is not null;
+        }
+        else
+        {
+            throw new Exception("User is not a student or teacher.");
+        }
+    }
+
+    /// <summary>
+    /// Checks if an active questionnaire is completely finished by both participants.
+    /// </summary>
+    /// <param name="activeQuestionnaireId">The ID of the active questionnaire to check.</param>
+    /// <returns>True if both student and teacher have completed their portions, false otherwise.</returns>
+    /// <exception cref="InvalidOperationException">Thrown when the questionnaire is not found.</exception>
+    /// <remarks>
+    /// A questionnaire is considered complete when both participants have submitted their responses
+    /// and their respective completion timestamps are set. Used for workflow management and reporting.
+    /// </remarks>
+    public async Task<bool> IsActiveQuestionnaireComplete(Guid activeQuestionnaireId)
+    {
+        ActiveQuestionnaireModel activeQuestionnaire = await _context.ActiveQuestionnaires.SingleAsync(a => a.Id == activeQuestionnaireId);
+
+        return activeQuestionnaire.StudentCompletedAt.HasValue && activeQuestionnaire.TeacherCompletedAt.HasValue;
+    }
+
+    /// <summary>
+    /// Checks if an active questionnaire is completely finished, with verification that the user is a participant.
+    /// </summary>
+    /// <param name="activeQuestionnaireId">The ID of the active questionnaire to check.</param>
+    /// <param name="userId">The GUID of the user to verify as a participant.</param>
+    /// <returns>True if both participants have completed their portions, false otherwise.</returns>
+    /// <exception cref="InvalidOperationException">Thrown when the questionnaire is not found or the user is not a participant.</exception>
+    /// <remarks>
+    /// This method combines completion checking with participant verification to ensure the requesting user
+    /// has permission to view the completion status. The user must be either the assigned student or teacher.
+    /// </remarks>
+    public async Task<bool> IsActiveQuestionnaireComplete(Guid activeQuestionnaireId, Guid userId)
+    {
+        ActiveQuestionnaireModel activeQuestionnaire = await _context.ActiveQuestionnaires.SingleAsync(a => a.Id == activeQuestionnaireId && (a.Student.Guid == userId || a.Teacher.Guid == userId));
+
+        return activeQuestionnaire.StudentCompletedAt.HasValue && activeQuestionnaire.TeacherCompletedAt.HasValue;
+    }
+
+    /// <summary>
+    /// Retrieves the complete response data for an active questionnaire including all submitted responses.
+    /// </summary>
+    /// <param name="id">The ID of the active questionnaire.</param>
+    /// <returns>A FullResponse DTO containing all questionnaire data and submitted responses from both participants.</returns>
+    /// <exception cref="Exception">Thrown when the questionnaire is not found or not yet completed by both participants.</exception>
+    /// <exception cref="InvalidOperationException">Thrown when the questionnaire is not found.</exception>
+    /// <remarks>
+    /// This method requires both participants to have completed their responses before allowing access to the full data.
+    /// Includes comprehensive response information with questions, options, and custom answers for analysis and reporting.
+    /// Performs complex include operations to load all related data efficiently in a single query.
+    /// </remarks>
+    public async Task<FullResponse> GetFullResponseAsync(Guid id)
+    {
+        ActiveQuestionnaireModel activeQuestionnaire = await _context.ActiveQuestionnaires
+            .Include(a => a.StudentAnswers)
+            .ThenInclude(a => a.Question)
+            .Include(a => a.StudentAnswers)
+            .ThenInclude(a => a.Option)
+            .Include(a => a.TeacherAnswers)
+            .ThenInclude(a => a.Question)
+            .Include(a => a.TeacherAnswers)
+            .ThenInclude(a => a.Option)
+            .Include(a => a.Student)
+            .Include(a => a.Teacher)
+            .SingleAsync(a => a.Id == id);
+        
+        if (!activeQuestionnaire.StudentCompletedAt.HasValue || !activeQuestionnaire.TeacherCompletedAt.HasValue)
+        {
+            throw new Exception("The requested Active Questionnaire is not yet completed.");
+        }
+        
+        return activeQuestionnaire.ToFullResponse();
+    }
+
+
+    /// <summary>
+    /// Retrieves all pending active questionnaires for a specific user.
+    /// </summary>
+    /// <param name="userId">The GUID of the user to get pending questionnaires for.</param>
+    /// <returns>A list of ActiveQuestionnaireBase DTOs representing questionnaires awaiting completion.</returns>
+    /// <exception cref="Exception">Thrown when the user is not found or is neither a student nor teacher.</exception>
+    /// <exception cref="InvalidOperationException">Thrown when the user is not found.</exception>
+    /// <remarks>
+    /// Pending questionnaires are those where the user has not yet completed their portion of the responses.
+    /// Used to display user dashboards and task lists showing work that needs to be completed.
+    /// </remarks>
+    public async Task<List<ActiveQuestionnaireBase>> GetPendingActiveQuestionnaires(Guid userId)
+    {
+        UserBaseModel user = await _context.Users.SingleAsync(u => u.Guid == userId);
+
+        List<ActiveQuestionnaireModel> activeQuestionnaireBases;
+        if (user.GetType().Equals(typeof(StudentModel)))
+        {
+            activeQuestionnaireBases = await _context.ActiveQuestionnaires.Include(a => a.Teacher).Where(a => a.Student.Guid == userId && !a.StudentCompletedAt.HasValue).ToListAsync();
+        }
+        else if (user.GetType().Equals(typeof(TeacherModel)))
+        {
+            activeQuestionnaireBases = await _context.ActiveQuestionnaires.Include(a => a.Student).Where(a => a.Teacher.Guid == userId && !a.TeacherCompletedAt.HasValue).ToListAsync();
+        }
+        else
+        {
+            throw new Exception("User is not a student or teacher.");
+        }
+
+
+
+        return [.. activeQuestionnaireBases.Select(a => a.ToBaseDto())];
+
+    }
+
+
+    public async Task<List<FullResponse>> GetResponsesFromStudentAndTemplateAsync(Guid studentid, Guid templateid) 
+    {
+        //get template based on templateid
+        QuestionnaireTemplateModel template = await _context.QuestionnaireTemplates.SingleAsync(t => t.Id == templateid);
+        if (template.Title.IsNullOrEmpty())
+        {
+            throw new Exception("The requested Template Questionnaire does not exsist.");
+        }
+
+
+        //get all activae questionares where it's id is equal to templateId AND studentid
+        List<ActiveQuestionnaireModel> activeQuestionnaires = await _context.ActiveQuestionnaires
+            .Include(a => a.StudentAnswers)
+            .ThenInclude(a => a.Question)
+            .Include(a => a.StudentAnswers)
+            .ThenInclude(a => a.Option)
+            .Include(a => a.TeacherAnswers)
+            .ThenInclude(a => a.Question)
+            .Include(a => a.TeacherAnswers)
+            .ThenInclude(a => a.Option)
+            .Include(a => a.Student)
+            .Include(a => a.Teacher)
+            .Where(a => a.Student.Guid == studentid && a.QuestionnaireTemplate.Id == templateid && a.StudentCompletedAt.HasValue && a.TeacherCompletedAt.HasValue)
+            .ToListAsync();
+
+
+
+        return [.. activeQuestionnaires.Select(a => a.ToFullResponse()) ];
+    }
+    public async Task<List<FullResponseDate>> GetResponsesFromStudentAndTemplateWithDateAsync(Guid studentid, Guid templateid)
+    {
+        QuestionnaireTemplateModel template = await _context.QuestionnaireTemplates.SingleAsync(t => t.Id == templateid);
+        if (template.Title.IsNullOrEmpty())
+        {
+            throw new Exception("The requested Template Questionnaire does not exsist.");
+        }
+
+        List<ActiveQuestionnaireModel> activeQuestionnaires = await _context.ActiveQuestionnaires
+            .Include(a => a.StudentAnswers)
+            .ThenInclude(a => a.Question)
+            .Include(a => a.StudentAnswers)
+            .ThenInclude(a => a.Option)
+            .Include(a => a.TeacherAnswers)
+            .ThenInclude(a => a.Question)
+            .Include(a => a.TeacherAnswers)
+            .ThenInclude(a => a.Option)
+            .Include(a => a.Student)
+            .Include(a => a.Teacher)
+            .Where(a => a.Student.Guid == studentid && a.QuestionnaireTemplate.Id == templateid && a.StudentCompletedAt.HasValue && a.TeacherCompletedAt.HasValue)
+            .ToListAsync();
+
+        return [.. activeQuestionnaires.Select(a => a.ToFullResponseDate())];
+    }
+
+
+}