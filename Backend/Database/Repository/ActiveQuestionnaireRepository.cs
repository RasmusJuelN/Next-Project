--- conflicted
+++ resolved
@@ -1,637 +1,633 @@
-
-namespace Database.Repository;
-
-/// <summary>
-/// Implements repository operations for active questionnaire management.
-/// Provides comprehensive functionality for questionnaire lifecycle management including activation, completion tracking, and response handling.
-/// </summary>
-/// <remarks>
-/// This repository manages the complete lifecycle of active questionnaires from template activation through
-/// completion by both participants. It handles complex filtering, pagination, and workflow state management
-/// while maintaining data integrity and performance through optimized database queries.
-/// </remarks>
-/// <param name="context">The database context for data access operations.</param>
-/// <param name="loggerFactory">Factory for creating loggers for diagnostic and monitoring purposes.</param>
-public class ActiveQuestionnaireRepository(Context context, ILoggerFactory loggerFactory) : IActiveQuestionnaireRepository
-{
-    private readonly Context _context = context;
-    private readonly GenericRepository<StandardActiveQuestionnaireModel> _genericRepository = new(context, loggerFactory);
-
-    /// <summary>
-    /// Retrieves basic information about an active questionnaire.
-    /// </summary>
-    /// <param name="id">The unique identifier of the active questionnaire.</param>
-    /// <returns>An ActiveQuestionnaireBase DTO containing essential questionnaire information.</returns>
-    /// <exception cref="Exception">Thrown when the active questionnaire with the specified ID is not found.</exception>
-    /// <remarks>
-    /// This method includes related student and teacher information in the query for efficient data retrieval.
-    /// Returns a lightweight DTO suitable for list displays and summary views.
-    /// </remarks>
-    public async Task<ActiveQuestionnaireBase> GetActiveQuestionnaireBaseAsync(Guid id)
-    {
-        StandardActiveQuestionnaireModel activeQuestionnaire = await _genericRepository.GetSingleAsync(a => a.Id == id,
-            query => query.Include(a => a.Student).Include(a => a.Teacher)) ?? throw new Exception("Active questionnaire not found.");
-
-        return activeQuestionnaire.ToBaseDto();
-    }
-
-    /// <summary>
-    /// Retrieves complete information about an active questionnaire including all questions and their options.
-    /// </summary>
-    /// <param name="id">The unique identifier of the active questionnaire.</param>
-    /// <returns>A complete ActiveQuestionnaire DTO with all questionnaire structure and participant information.</returns>
-    /// <exception cref="Exception">Thrown when the active questionnaire with the specified ID is not found.</exception>
-    /// <remarks>
-    /// This method performs a comprehensive query including student, teacher, template questions, and options.
-    /// Returns the full questionnaire structure suitable for detailed views and response collection interfaces.
-    /// </remarks>
-    public async Task<ActiveQuestionnaire> GetFullActiveQuestionnaireAsync(Guid id)
-    {
-        StandardActiveQuestionnaireModel activeQuestionnaire = await _genericRepository.GetSingleAsync(a => a.Id == id,
-            query => query.Include(a => a.Student).Include(a => a.Teacher).Include(a => a.QuestionnaireTemplate.Questions).ThenInclude(q => q.Options)) ?? throw new Exception("Active questionnaire not found.");
-
-        return activeQuestionnaire.ToDto();
-    }
-
-    /// <inheritdoc/>
-    public async Task<ActiveQuestionnaire> ActivateQuestionnaireAsync(
-        Guid questionnaireTemplateId,
-        Guid studentId,
-        Guid teacherId,
-        Guid groupId,
-        ActiveQuestionnaireType activeQuestionnaireType)
-    {
-        // Fetch student and teacher
-        StudentModel student = _context.Users.Local.OfType<StudentModel>().SingleOrDefault(u => u.Guid == studentId) ?? await _context.Users.OfType<StudentModel>().SingleAsync(u => u.Guid == studentId);
-        TeacherModel teacher = _context.Users.Local.OfType<TeacherModel>().SingleOrDefault(u => u.Guid == teacherId) ?? await _context.Users.OfType<TeacherModel>().SingleAsync(u => u.Guid == teacherId);
-
-        // Fetch template
-        QuestionnaireTemplateModel questionnaireTemplate = await _context.QuestionnaireTemplates
-            .Include(t => t.Questions)
-            .ThenInclude(q => q.Options)
-            .SingleAsync(t => t.Id == questionnaireTemplateId);
-
-        // Create questionnaire and set groupId
-        StandardActiveQuestionnaireModel activeQuestionnaire = new()
-        {
-            Title = questionnaireTemplate.Title,
-            Description = questionnaireTemplate.Description,
-            Student = student,
-            Teacher = teacher,
-            QuestionnaireTemplate = questionnaireTemplate,
-            GroupId = groupId,
-            ParticipantIds = [],
-            QuestionnaireType = activeQuestionnaireType
-        };
-
-        await _genericRepository.AddAsync(activeQuestionnaire);
-        return activeQuestionnaire.ToDto();
-    }
-
-    /// <inheritdoc/>
-    public async Task<(List<ActiveQuestionnaireBase>, int)> PaginationQueryWithKeyset(
-        int amount,
-        ActiveQuestionnaireOrderingOptions sortOrder,
-        Guid? cursorIdPosition = null,
-        DateTime? cursorActivatedAtPosition = null,
-        string? titleQuery = null,
-        string? student = null,
-        string? teacher = null,
-        Guid? idQuery = null,
-        Guid? userId = null,
-        bool onlyStudentCompleted = false,
-        bool onlyTeacherCompleted = false,
-        bool pendingStudent = false,         // NEW
-        bool pendingTeacher = false,
-        ActiveQuestionnaireType? questionnaireType = null)
-    {
-        IQueryable<StandardActiveQuestionnaireModel> query = _genericRepository.GetAsQueryable();
-
-        query = sortOrder.ApplyQueryOrdering(query);
-        if (!string.IsNullOrEmpty(titleQuery))
-        {
-            query = query.Where(q => q.Title.Contains(titleQuery));
-        }
-
-        if (idQuery is not null)
-        {
-            query = query.Where(q => q.Id.ToString().Contains(idQuery.ToString()!));
-        }
-
-        if (!string.IsNullOrEmpty(student))
-        {
-            query = query.Where(q => q.Student.FullName.Contains(student) || q.Student.UserName.Contains(student));
-        }
-
-        if (!string.IsNullOrEmpty(teacher))
-        {
-            query = query.Where(q => q.Teacher.FullName.Contains(teacher) || q.Teacher.UserName.Contains(teacher));
-        }
-
-        if (userId.HasValue)
-        {
-            query = query.Where(q => q.Student.Guid == userId || q.Teacher.Guid == userId);
-        }
-
-        if (onlyStudentCompleted)
-        {
-            query = query.Where(q => q.StudentCompletedAt.HasValue);
-        }
-
-        if (onlyTeacherCompleted)
-        {
-            query = query.Where(q => q.TeacherCompletedAt.HasValue);
-        }
-
-        if (pendingStudent)
-            query = query.Where(q => !q.StudentCompletedAt.HasValue);
-
-        if (pendingTeacher)
-            query = query.Where(q => !q.TeacherCompletedAt.HasValue);
-        
-        if (questionnaireType is not null)
-        {
-            query = query.Where(q => q.QuestionnaireType == questionnaireType);
-        }
-
-        int totalCount = await query.CountAsync();
-
-        if (cursorIdPosition is not null && cursorActivatedAtPosition is not null)
-        {
-            if (sortOrder == ActiveQuestionnaireOrderingOptions.ActivatedAtAsc)
-            {
-                query = query.Where(q => q.ActivatedAt > cursorActivatedAtPosition
-                || q.ActivatedAt == cursorActivatedAtPosition && q.Id > cursorIdPosition);
-            }
-            else
-            {
-                query = query.Where(q => q.ActivatedAt < cursorActivatedAtPosition
-                || q.ActivatedAt == cursorActivatedAtPosition && q.Id < cursorIdPosition);
-            }
-        }
-
-        List<StandardActiveQuestionnaireModel> questionnaireTemplates = await query.Include(q => q.Student).Include(q => q.Teacher).Take(amount).ToListAsync();
-        List<ActiveQuestionnaireBase> questionnaireTemplateBases = [.. questionnaireTemplates.Select(t => t.ToBaseDto())];
-
-        return (questionnaireTemplateBases, totalCount);
-    }
-
-
-
-    /// <summary>
-    /// Submits responses for a specific active questionnaire on behalf of a user.
-    /// </summary>
-    /// <param name="activeQuestionnaireId">The ID of the active questionnaire to submit responses for.</param>
-    /// <param name="userId">The GUID of the user submitting the responses.</param>
-    /// <param name="submission">The answer submission containing responses to questionnaire questions.</param>
-    /// <exception cref="InvalidOperationException">Thrown when the questionnaire or user is not found.</exception>
-    /// <remarks>
-    /// This method handles response submission for both students and teachers, creating appropriate response records
-    /// based on user type. Automatically sets completion timestamps when responses are submitted.
-    /// Student and teacher responses are stored separately to maintain workflow independence.
-    /// </remarks>
-    public async Task AddAnswers(Guid activeQuestionnaireId, Guid userId, AnswerSubmission submission)
-    {
-        StandardActiveQuestionnaireModel activeQuestionnaire = await _context.StandardActiveQuestionnaires.FirstAsync(a => a.Id == activeQuestionnaireId);
-        UserBaseModel user = await _context.Users.OfType<UserBaseModel>().SingleAsync(u => u.Guid == userId);
-
-        if (user.GetType().Equals(typeof(StudentModel)))
-        {
-            foreach (Answer answer in submission.Answers)
-            {
-                ActiveQuestionnaireStudentResponseModel response = new()
-                {
-                    QuestionFK = answer.QuestionId,
-                    OptionFK = answer.OptionId,
-                    CustomResponse = answer.CustomAnswer,
-                };
-                activeQuestionnaire.StudentAnswers.Add(response);
-            }
-            activeQuestionnaire.StudentCompletedAt = DateTime.UtcNow;
-        }
-        else if (user.GetType().Equals(typeof(TeacherModel)))
-        {
-            foreach (Answer answer in submission.Answers)
-            {
-                ActiveQuestionnaireTeacherResponseModel response = new()
-                {
-                    QuestionFK = answer.QuestionId,
-                    OptionFK = answer.OptionId,
-                    CustomResponse = answer.CustomAnswer,
-                };
-                activeQuestionnaire.TeacherAnswers.Add(response);
-            }
-            activeQuestionnaire.TeacherCompletedAt = DateTime.UtcNow;
-        }
-    }
-
-    /// <summary>
-    /// Checks if a specific user has submitted responses for an active questionnaire.
-    /// </summary>
-    /// <param name="userId">The GUID of the user to check.</param>
-    /// <param name="activeQuestionnaireId">The ID of the active questionnaire.</param>
-    /// <returns>True if the user has submitted responses, false otherwise.</returns>
-    /// <exception cref="Exception">Thrown when the user is not found or is neither a student nor teacher.</exception>
-    /// <exception cref="InvalidOperationException">Thrown when the questionnaire is not found.</exception>
-    /// <remarks>
-    /// This method determines completion status based on user type, checking the appropriate completion timestamp.
-    /// Used to prevent duplicate submissions and manage workflow progression.
-    /// </remarks>
-    public async Task<bool> HasUserSubmittedAnswer(Guid userId, Guid activeQuestionnaireId)
-    {
-        UserBaseModel user = await _context.Users.SingleAsync(u => u.Guid == userId);
-        StandardActiveQuestionnaireModel activeQuestionnaire = await _context.StandardActiveQuestionnaires.SingleAsync(a => a.Id == activeQuestionnaireId);
-
-        if (user.GetType().Equals(typeof(StudentModel)))
-        {
-            return activeQuestionnaire.StudentCompletedAt is not null;
-        }
-        else if (user.GetType().Equals(typeof(TeacherModel)))
-        {
-            return activeQuestionnaire.TeacherCompletedAt is not null;
-        }
-        else
-        {
-            throw new Exception("User is not a student or teacher.");
-        }
-    }
-
-    /// <summary>
-    /// Checks if an active questionnaire is completely finished by both participants.
-    /// </summary>
-    /// <param name="activeQuestionnaireId">The ID of the active questionnaire to check.</param>
-    /// <returns>True if both student and teacher have completed their portions, false otherwise.</returns>
-    /// <exception cref="InvalidOperationException">Thrown when the questionnaire is not found.</exception>
-    /// <remarks>
-    /// A questionnaire is considered complete when both participants have submitted their responses
-    /// and their respective completion timestamps are set. Used for workflow management and reporting.
-    /// </remarks>
-    public async Task<bool> IsActiveQuestionnaireComplete(Guid activeQuestionnaireId)
-    {
-        StandardActiveQuestionnaireModel activeQuestionnaire = await _context.StandardActiveQuestionnaires.SingleAsync(a => a.Id == activeQuestionnaireId);
-
-        return activeQuestionnaire.StudentCompletedAt.HasValue && activeQuestionnaire.TeacherCompletedAt.HasValue;
-    }
-
-    /// <summary>
-    /// Checks if an active questionnaire is completely finished, with verification that the user is a participant.
-    /// </summary>
-    /// <param name="activeQuestionnaireId">The ID of the active questionnaire to check.</param>
-    /// <param name="userId">The GUID of the user to verify as a participant.</param>
-    /// <returns>True if both participants have completed their portions, false otherwise.</returns>
-    /// <exception cref="InvalidOperationException">Thrown when the questionnaire is not found or the user is not a participant.</exception>
-    /// <remarks>
-    /// This method combines completion checking with participant verification to ensure the requesting user
-    /// has permission to view the completion status. The user must be either the assigned student or teacher.
-    /// </remarks>
-    public async Task<bool> IsActiveQuestionnaireComplete(Guid activeQuestionnaireId, Guid userId)
-    {
-        StandardActiveQuestionnaireModel activeQuestionnaire = await _context.StandardActiveQuestionnaires.SingleAsync(a => a.Id == activeQuestionnaireId && (a.Student.Guid == userId || a.Teacher.Guid == userId));
-
-        return activeQuestionnaire.StudentCompletedAt.HasValue && activeQuestionnaire.TeacherCompletedAt.HasValue;
-    }
-
-    /// <summary>
-    /// Retrieves the complete response data for an active questionnaire including all submitted responses.
-    /// </summary>
-    /// <param name="id">The ID of the active questionnaire.</param>
-    /// <returns>A FullResponse DTO containing all questionnaire data and submitted responses from both participants.</returns>
-    /// <exception cref="Exception">Thrown when the questionnaire is not found or not yet completed by both participants.</exception>
-    /// <exception cref="InvalidOperationException">Thrown when the questionnaire is not found.</exception>
-    /// <remarks>
-    /// This method requires both participants to have completed their responses before allowing access to the full data.
-    /// Includes comprehensive response information with questions, options, and custom answers for analysis and reporting.
-    /// Performs complex include operations to load all related data efficiently in a single query.
-    /// </remarks>
-    public async Task<FullResponse> GetFullResponseAsync(Guid id)
-    {
-        StandardActiveQuestionnaireModel activeQuestionnaire = await _context.StandardActiveQuestionnaires
-            .Include(a => a.StudentAnswers)
-            .ThenInclude(a => a.Question)
-            .ThenInclude(q => q.Options)
-            .Include(a => a.StudentAnswers)
-            .ThenInclude(a => a.Option)
-            .Include(a => a.TeacherAnswers)
-            .ThenInclude(a => a.Question)
-            .ThenInclude(q => q.Options)
-            .Include(a => a.TeacherAnswers)
-            .ThenInclude(a => a.Option)
-            .Include(a => a.Student)
-            .Include(a => a.Teacher)
-            .SingleAsync(a => a.Id == id);
-
-        if (!activeQuestionnaire.StudentCompletedAt.HasValue || !activeQuestionnaire.TeacherCompletedAt.HasValue)
-        {
-            throw new Exception("The requested Active Questionnaire is not yet completed.");
-        }
-
-        return activeQuestionnaire.ToFullResponseAll();
-    }
-
-
-    /// <summary>
-    /// Retrieves all pending active questionnaires for a specific user.
-    /// </summary>
-    /// <param name="userId">The GUID of the user to get pending questionnaires for.</param>
-    /// <returns>A list of ActiveQuestionnaireBase DTOs representing questionnaires awaiting completion.</returns>
-    /// <exception cref="Exception">Thrown when the user is not found or is neither a student nor teacher.</exception>
-    /// <exception cref="InvalidOperationException">Thrown when the user is not found.</exception>
-    /// <remarks>
-    /// Pending questionnaires are those where the user has not yet completed their portion of the responses.
-    /// Used to display user dashboards and task lists showing work that needs to be completed.
-    /// </remarks>
-    public async Task<List<ActiveQuestionnaireBase>> GetPendingActiveQuestionnaires(Guid userId)
-    {
-        UserBaseModel user = await _context.Users.SingleOrDefaultAsync(u => u.Guid == userId) ?? throw new InvalidOperationException("User not found.");
-        List<StandardActiveQuestionnaireModel> activeQuestionnaireBases;
-        if (user.GetType().Equals(typeof(StudentModel)))
-        {
-            activeQuestionnaireBases = await _context.StandardActiveQuestionnaires.Include(a => a.Teacher).Where(a => a.Student.Guid == userId && !a.StudentCompletedAt.HasValue).ToListAsync();
-        }
-        else if (user.GetType().Equals(typeof(TeacherModel)))
-        {
-            activeQuestionnaireBases = await _context.StandardActiveQuestionnaires.Include(a => a.Student).Where(a => a.Teacher.Guid == userId && !a.TeacherCompletedAt.HasValue).ToListAsync();
-        }
-        else
-        {
-            throw new Exception("User is not a student or teacher.");
-        }
-
-
-
-        return [.. activeQuestionnaireBases.Select(a => a.ToBaseDto())];
-
-    }
-
-
-    public async Task<List<FullStudentRespondsDate>> GetResponsesFromStudentAndTemplateAsync(Guid studentid, Guid templateid)
-    {
-        //get template based on templateid
-        QuestionnaireTemplateModel template = await _context.QuestionnaireTemplates.SingleAsync(t => t.Id == templateid);
-        if (template.Title.IsNullOrEmpty())
-        {
-            throw new Exception("The requested Template Questionnaire does not exsist.");
-        }
-
-
-        //get all activae questionares where it's id is equal to templateId AND studentid
-        List<StandardActiveQuestionnaireModel> activeQuestionnaires = await _context.StandardActiveQuestionnaires
-            .Include(a => a.StudentAnswers)
-            .ThenInclude(a => a.Question)
-            .Include(a => a.StudentAnswers)
-            .ThenInclude(a => a.Option)
-            .Include(a => a.Student)
-            .Where(a => a.Student.Guid == studentid &&
-                a.QuestionnaireTemplate.Id == templateid
-                && a.StudentCompletedAt.HasValue &&
-                a.QuestionnaireType == ActiveQuestionnaireType.Standard)
-            .ToListAsync();
-
-        return [.. activeQuestionnaires.Select(a => a.ToFullStudentRespondsDate())];
-    }
-
-    public async Task<List<FullStudentRespondsDate>> GetResponsesFromStudentAndTemplateWithDateAsync(Guid studentid, Guid templateid)
-    {
-        QuestionnaireTemplateModel template = await _context.QuestionnaireTemplates.SingleAsync(t => t.Id == templateid);
-        if (template.Title.IsNullOrEmpty())
-        {
-            throw new Exception("The requested Template Questionnaire does not exsist.");
-        }
-
-        List<StandardActiveQuestionnaireModel> activeQuestionnaires = await _context.StandardActiveQuestionnaires
-            .Include(a => a.StudentAnswers)
-            .ThenInclude(a => a.Question)
-            .Include(a => a.StudentAnswers)
-            .ThenInclude(a => a.Option)
-            .Include(a => a.TeacherAnswers)
-            .ThenInclude(a => a.Question)
-            .Include(a => a.TeacherAnswers)
-            .ThenInclude(a => a.Option)
-            .Include(a => a.Student)
-            .Include(a => a.Teacher)
-            .Where(a => a.Student.Guid == studentid &&
-                a.QuestionnaireTemplate.Id == templateid
-                && (a.StudentCompletedAt.HasValue ||  a.TeacherCompletedAt.HasValue) &&
-                a.QuestionnaireType == ActiveQuestionnaireType.Standard)
-            .ToListAsync();
-
-        return [.. activeQuestionnaires.Select(a => a.ToFullStudentRespondsDate())];
-    }
-
-    public async Task<SurveyResponseSummary> GetAnonymisedResponses(Guid templateId, List<Guid> users, List<Guid> groups)
-    {
-        // Get the template with its active questionnaires and all related data
-        var templateData = await _context.QuestionnaireTemplates
-            .Where(t => t.Id == templateId)
-            .Select(t => new
-            {
-                t.Title,
-                t.Description,
-                ActiveQuestionnaires = t.ActiveQuestionnaires
-                    .Where(a => 
-                        // Filter by groups if provided
-                        groups.Count == 0 || groups.Contains(a.GroupId) &&
-                        a.QuestionnaireType == ActiveQuestionnaireType.Anonymous
-                    )
-                    .Select(a => new
-                    {
-                        a.Id,
-                        ActivatedAt = a.ActivatedAt.Date,
-                        StudentAnswers = a.StudentAnswers
-                            .Where(sa => users.Count == 0 || (a.Student != null && users.Contains(a.Student.Guid)))
-                            .Select(sa => new
-                            {
-                                QuestionPrompt = sa.Question!.Prompt,
-                                Answer = sa.CustomResponse ?? sa.Option!.DisplayText
-                            }).ToList(),
-                        TeacherAnswers = a.TeacherAnswers
-                            .Where(ta => users.Count == 0 || (a.Teacher != null && users.Contains(a.Teacher.Guid)))
-                            .Select(ta => new
-                            {
-                                QuestionPrompt = ta.Question!.Prompt,
-                                Answer = ta.CustomResponse ?? ta.Option!.DisplayText
-                            }).ToList()
-                    }).ToList()
-            })
-            .SingleOrDefaultAsync() ?? throw new Exception("Survey response summary not found.");
-
-        // Create individual results for each questionnaire (one dataset per questionnaire)
-        var anonymisedDataSet = templateData.ActiveQuestionnaires.Select(questionnaire => 
-        {
-            var allAnswers = new List<dynamic>();
-            allAnswers.AddRange(questionnaire.StudentAnswers);
-            allAnswers.AddRange(questionnaire.TeacherAnswers);
-
-            return new AnonymisedSurveyResults
-            {
-                DatasetTitle = questionnaire.ActivatedAt.ToString("yyyy-MM-dd"),
-                ParticipantCount = questionnaire.StudentAnswers.Count + questionnaire.TeacherAnswers.Count,
-                AnonymisedResponses = [.. allAnswers
-                    .GroupBy(response => response.QuestionPrompt)
-                    .Select(questionGroup => new AnonymisedResponsesQuestion
-                    {
-                        Question = questionGroup.Key,
-                        Answers = [.. questionGroup
-                            .GroupBy(response => response.Answer)
-                            .Select(answerGroup => new AnonymisedResponsesAnswer
-                            {
-                                Answer = answerGroup.Key,
-                                Count = answerGroup.Count()
-                            })]
-                    })]
-            };
-        })
-        .OrderBy(result => result.DatasetTitle)
-        .ToList();
-
-        return new SurveyResponseSummary
-        {
-            Title = templateData.Title,
-            Description = templateData.Description,
-            AnonymisedResponseDataSet = anonymisedDataSet
-        };
-    }
-
-    /// <summary>
-    /// Retrieves the response history for a specific student and questionnaire template.
-    /// </summary>
-    /// <param name="studentId">The unique identifier of the student whose response history to retrieve.</param>
-    /// <param name="teacherId">The unique identifier of the teacher making the request.</param>
-    /// <param name="templateId">The unique identifier of the questionnaire template.</param>
-    /// <returns>
-    /// A <see cref="StudentResultHistory"/> object containing the student's response history for the specified template,
-    /// or null if no history is found.
-    /// </returns>
-    /// <remarks>
-    /// This method retrieves all historical responses from a student for a specific questionnaire template,
-    /// providing teachers with insight into student progress over time.
-    /// </remarks>
-    public async Task<StudentResultHistory?> GetResponseHistoryAsync(Guid studentId, Guid teacherId, Guid templateId)
-    {
-        // Get all active questionnaires for the specific student, teacher, and template combination
-        var questionnaires = await _context.StandardActiveQuestionnaires
-            .Include(aq => aq.Student)
-            .Include(aq => aq.Teacher)
-            .Include(aq => aq.QuestionnaireTemplate)
-                .ThenInclude(qt => qt!.Questions)
-                    .ThenInclude(q => q.Options)
-            .Include(aq => aq.StudentAnswers)
-                .ThenInclude(sa => sa.Question)
-            .Include(aq => aq.StudentAnswers)
-                .ThenInclude(sa => sa.Option)
-            .Include(aq => aq.TeacherAnswers)
-                .ThenInclude(ta => ta.Question)
-            .Include(aq => aq.TeacherAnswers)
-                .ThenInclude(ta => ta.Option)
-            .Where(aq => aq.Student!.Guid == studentId && 
-                         aq.Teacher!.Guid == teacherId && 
-                         aq.QuestionnaireTemplateFK == templateId &&
-<<<<<<< HEAD
-                         (aq.StudentCompletedAt != null || aq.TeacherCompletedAt != null) &&
-                         aq.QuestionnaireType == ActiveQuestionnaireType.Standard) // Only include questionnaires with at least one completion
-=======
-                         aq.StudentCompletedAt != null && aq.TeacherCompletedAt != null) // Only include questionnaires where both parties have completed
->>>>>>> 33d09bb9
-            .OrderBy(aq => aq.ActivatedAt)
-            .ToListAsync();
-
-        if (!questionnaires.Any())
-            return null;
-
-        var firstQuestionnaire = questionnaires.First();
-        
-        return new StudentResultHistory
-        {
-            Student = new DTO.User.UserBase
-            {
-                UserName = firstQuestionnaire.Student!.UserName,
-                FullName = firstQuestionnaire.Student.FullName
-            },
-            Teacher = new DTO.User.UserBase
-            {
-                UserName = firstQuestionnaire.Teacher!.UserName,
-                FullName = firstQuestionnaire.Teacher.FullName
-            },
-            Template = new QuestionnaireTemplate
-            {
-                Id = firstQuestionnaire.QuestionnaireTemplate!.Id,
-                Title = firstQuestionnaire.QuestionnaireTemplate.Title,
-                Description = firstQuestionnaire.QuestionnaireTemplate.Description,
-                CreatedAt = firstQuestionnaire.QuestionnaireTemplate.CreatedAt,
-                LastUpdated = firstQuestionnaire.QuestionnaireTemplate.LastUpated,
-                IsLocked = firstQuestionnaire.QuestionnaireTemplate.IsLocked,
-                Questions = firstQuestionnaire.QuestionnaireTemplate.Questions.OrderBy(q => q.SortOrder).Select(q => new QuestionnaireTemplateQuestion
-                {
-                    Id = q.Id,
-                    Prompt = q.Prompt,
-                    AllowCustom = q.AllowCustom,
-                    SortOrder = q.SortOrder,
-                    Options = q.Options.OrderBy(o => o.SortOrder).Select(o => new QuestionnaireTemplateOption
-                    {
-                        Id = o.Id,
-                        DisplayText = o.DisplayText,
-                        OptionValue = o.OptionValue,
-                        SortOrder = o.SortOrder
-                    }).ToList()
-                }).ToList()
-            },
-            AnswersInfo = questionnaires.Select(aq => new AnswerInfo
-            {
-                activeQuestionnaireId = aq.Id,
-                StudentCompletedAt = aq.StudentCompletedAt!,
-                TeacherCompletedAt = aq.TeacherCompletedAt!,
-
-                Answers = aq.QuestionnaireTemplate!.Questions.Select(q =>
-                {
-                    var studentAnswer = aq.StudentAnswers.FirstOrDefault(sa => sa.QuestionFK == q.Id);
-                    var teacherAnswer = aq.TeacherAnswers.FirstOrDefault(ta => ta.QuestionFK == q.Id);
-
-                    return new AnswerDetails
-                    {
-                        QuestionId = q.Id.ToString(),
-                        StudentResponse = studentAnswer?.CustomResponse,
-                        IsStudentResponseCustom = !string.IsNullOrEmpty(studentAnswer?.CustomResponse),
-                        SelectedOptionIdsByStudent = studentAnswer?.OptionFK.HasValue == true ? [studentAnswer.OptionFK.Value] : null,
-                        TeacherResponse = teacherAnswer?.CustomResponse,
-                        IsTeacherResponseCustom = !string.IsNullOrEmpty(teacherAnswer?.CustomResponse),
-                        SelectedOptionIdsByTeacher = teacherAnswer?.OptionFK.HasValue == true ? [teacherAnswer.OptionFK.Value] : null
-                    };
-                }).ToList()
-            }).ToList()
-        };
-
-
-    }
-
-    /// <summary>
-    /// Gets all completed active questionnaires in the same group
-    /// </summary>
-    public async Task<List<ActiveQuestionnaireBase>> GetCompletedQuestionnairesByGroupAsync(Guid activeQuestionnaireId)
-    {
-        var sourceQuestionnaire = await _context.Set<StandardActiveQuestionnaireModel>()
-            .Where(aq => aq.Id == activeQuestionnaireId)
-            .Select(aq => new { aq.GroupId })
-            .FirstOrDefaultAsync();
-
-        if (sourceQuestionnaire == null)
-            return new List<ActiveQuestionnaireBase>();
-
-        var completedQuestionnaires = await _context.Set<StandardActiveQuestionnaireModel>()
-            .Where(aq => aq.GroupId == sourceQuestionnaire.GroupId
-                      && aq.StudentCompletedAt != null
-                      && aq.TeacherCompletedAt != null)
-            .Include(aq => aq.Student)
-            .Include(aq => aq.Teacher)
-            .ToListAsync();
-
-        return completedQuestionnaires.Select(aq => aq.ToBaseDto()).ToList();
-    }
-
-    public async Task<bool> IsActiveQuestionnaireAnonymous(Guid activeQuestionnaireId)
-    {
-        return await _context.Set<StandardActiveQuestionnaireModel>()
-            .Where(a => a.Id == activeQuestionnaireId)
-            .Select(a => a.QuestionnaireType)
-            .SingleOrDefaultAsync() == ActiveQuestionnaireType.Anonymous;
-    }
-}
+
+namespace Database.Repository;
+
+/// <summary>
+/// Implements repository operations for active questionnaire management.
+/// Provides comprehensive functionality for questionnaire lifecycle management including activation, completion tracking, and response handling.
+/// </summary>
+/// <remarks>
+/// This repository manages the complete lifecycle of active questionnaires from template activation through
+/// completion by both participants. It handles complex filtering, pagination, and workflow state management
+/// while maintaining data integrity and performance through optimized database queries.
+/// </remarks>
+/// <param name="context">The database context for data access operations.</param>
+/// <param name="loggerFactory">Factory for creating loggers for diagnostic and monitoring purposes.</param>
+public class ActiveQuestionnaireRepository(Context context, ILoggerFactory loggerFactory) : IActiveQuestionnaireRepository
+{
+    private readonly Context _context = context;
+    private readonly GenericRepository<StandardActiveQuestionnaireModel> _genericRepository = new(context, loggerFactory);
+
+    /// <summary>
+    /// Retrieves basic information about an active questionnaire.
+    /// </summary>
+    /// <param name="id">The unique identifier of the active questionnaire.</param>
+    /// <returns>An ActiveQuestionnaireBase DTO containing essential questionnaire information.</returns>
+    /// <exception cref="Exception">Thrown when the active questionnaire with the specified ID is not found.</exception>
+    /// <remarks>
+    /// This method includes related student and teacher information in the query for efficient data retrieval.
+    /// Returns a lightweight DTO suitable for list displays and summary views.
+    /// </remarks>
+    public async Task<ActiveQuestionnaireBase> GetActiveQuestionnaireBaseAsync(Guid id)
+    {
+        StandardActiveQuestionnaireModel activeQuestionnaire = await _genericRepository.GetSingleAsync(a => a.Id == id,
+            query => query.Include(a => a.Student).Include(a => a.Teacher)) ?? throw new Exception("Active questionnaire not found.");
+
+        return activeQuestionnaire.ToBaseDto();
+    }
+
+    /// <summary>
+    /// Retrieves complete information about an active questionnaire including all questions and their options.
+    /// </summary>
+    /// <param name="id">The unique identifier of the active questionnaire.</param>
+    /// <returns>A complete ActiveQuestionnaire DTO with all questionnaire structure and participant information.</returns>
+    /// <exception cref="Exception">Thrown when the active questionnaire with the specified ID is not found.</exception>
+    /// <remarks>
+    /// This method performs a comprehensive query including student, teacher, template questions, and options.
+    /// Returns the full questionnaire structure suitable for detailed views and response collection interfaces.
+    /// </remarks>
+    public async Task<ActiveQuestionnaire> GetFullActiveQuestionnaireAsync(Guid id)
+    {
+        StandardActiveQuestionnaireModel activeQuestionnaire = await _genericRepository.GetSingleAsync(a => a.Id == id,
+            query => query.Include(a => a.Student).Include(a => a.Teacher).Include(a => a.QuestionnaireTemplate.Questions).ThenInclude(q => q.Options)) ?? throw new Exception("Active questionnaire not found.");
+
+        return activeQuestionnaire.ToDto();
+    }
+
+    /// <inheritdoc/>
+    public async Task<ActiveQuestionnaire> ActivateQuestionnaireAsync(
+        Guid questionnaireTemplateId,
+        Guid studentId,
+        Guid teacherId,
+        Guid groupId,
+        ActiveQuestionnaireType activeQuestionnaireType)
+    {
+        // Fetch student and teacher
+        StudentModel student = _context.Users.Local.OfType<StudentModel>().SingleOrDefault(u => u.Guid == studentId) ?? await _context.Users.OfType<StudentModel>().SingleAsync(u => u.Guid == studentId);
+        TeacherModel teacher = _context.Users.Local.OfType<TeacherModel>().SingleOrDefault(u => u.Guid == teacherId) ?? await _context.Users.OfType<TeacherModel>().SingleAsync(u => u.Guid == teacherId);
+
+        // Fetch template
+        QuestionnaireTemplateModel questionnaireTemplate = await _context.QuestionnaireTemplates
+            .Include(t => t.Questions)
+            .ThenInclude(q => q.Options)
+            .SingleAsync(t => t.Id == questionnaireTemplateId);
+
+        // Create questionnaire and set groupId
+        StandardActiveQuestionnaireModel activeQuestionnaire = new()
+        {
+            Title = questionnaireTemplate.Title,
+            Description = questionnaireTemplate.Description,
+            Student = student,
+            Teacher = teacher,
+            QuestionnaireTemplate = questionnaireTemplate,
+            GroupId = groupId,
+            ParticipantIds = [],
+            QuestionnaireType = activeQuestionnaireType
+        };
+
+        await _genericRepository.AddAsync(activeQuestionnaire);
+        return activeQuestionnaire.ToDto();
+    }
+
+    /// <inheritdoc/>
+    public async Task<(List<ActiveQuestionnaireBase>, int)> PaginationQueryWithKeyset(
+        int amount,
+        ActiveQuestionnaireOrderingOptions sortOrder,
+        Guid? cursorIdPosition = null,
+        DateTime? cursorActivatedAtPosition = null,
+        string? titleQuery = null,
+        string? student = null,
+        string? teacher = null,
+        Guid? idQuery = null,
+        Guid? userId = null,
+        bool onlyStudentCompleted = false,
+        bool onlyTeacherCompleted = false,
+        bool pendingStudent = false,         // NEW
+        bool pendingTeacher = false,
+        ActiveQuestionnaireType? questionnaireType = null)
+    {
+        IQueryable<StandardActiveQuestionnaireModel> query = _genericRepository.GetAsQueryable();
+
+        query = sortOrder.ApplyQueryOrdering(query);
+        if (!string.IsNullOrEmpty(titleQuery))
+        {
+            query = query.Where(q => q.Title.Contains(titleQuery));
+        }
+
+        if (idQuery is not null)
+        {
+            query = query.Where(q => q.Id.ToString().Contains(idQuery.ToString()!));
+        }
+
+        if (!string.IsNullOrEmpty(student))
+        {
+            query = query.Where(q => q.Student.FullName.Contains(student) || q.Student.UserName.Contains(student));
+        }
+
+        if (!string.IsNullOrEmpty(teacher))
+        {
+            query = query.Where(q => q.Teacher.FullName.Contains(teacher) || q.Teacher.UserName.Contains(teacher));
+        }
+
+        if (userId.HasValue)
+        {
+            query = query.Where(q => q.Student.Guid == userId || q.Teacher.Guid == userId);
+        }
+
+        if (onlyStudentCompleted)
+        {
+            query = query.Where(q => q.StudentCompletedAt.HasValue);
+        }
+
+        if (onlyTeacherCompleted)
+        {
+            query = query.Where(q => q.TeacherCompletedAt.HasValue);
+        }
+
+        if (pendingStudent)
+            query = query.Where(q => !q.StudentCompletedAt.HasValue);
+
+        if (pendingTeacher)
+            query = query.Where(q => !q.TeacherCompletedAt.HasValue);
+        
+        if (questionnaireType is not null)
+        {
+            query = query.Where(q => q.QuestionnaireType == questionnaireType);
+        }
+
+        int totalCount = await query.CountAsync();
+
+        if (cursorIdPosition is not null && cursorActivatedAtPosition is not null)
+        {
+            if (sortOrder == ActiveQuestionnaireOrderingOptions.ActivatedAtAsc)
+            {
+                query = query.Where(q => q.ActivatedAt > cursorActivatedAtPosition
+                || q.ActivatedAt == cursorActivatedAtPosition && q.Id > cursorIdPosition);
+            }
+            else
+            {
+                query = query.Where(q => q.ActivatedAt < cursorActivatedAtPosition
+                || q.ActivatedAt == cursorActivatedAtPosition && q.Id < cursorIdPosition);
+            }
+        }
+
+        List<StandardActiveQuestionnaireModel> questionnaireTemplates = await query.Include(q => q.Student).Include(q => q.Teacher).Take(amount).ToListAsync();
+        List<ActiveQuestionnaireBase> questionnaireTemplateBases = [.. questionnaireTemplates.Select(t => t.ToBaseDto())];
+
+        return (questionnaireTemplateBases, totalCount);
+    }
+
+
+
+    /// <summary>
+    /// Submits responses for a specific active questionnaire on behalf of a user.
+    /// </summary>
+    /// <param name="activeQuestionnaireId">The ID of the active questionnaire to submit responses for.</param>
+    /// <param name="userId">The GUID of the user submitting the responses.</param>
+    /// <param name="submission">The answer submission containing responses to questionnaire questions.</param>
+    /// <exception cref="InvalidOperationException">Thrown when the questionnaire or user is not found.</exception>
+    /// <remarks>
+    /// This method handles response submission for both students and teachers, creating appropriate response records
+    /// based on user type. Automatically sets completion timestamps when responses are submitted.
+    /// Student and teacher responses are stored separately to maintain workflow independence.
+    /// </remarks>
+    public async Task AddAnswers(Guid activeQuestionnaireId, Guid userId, AnswerSubmission submission)
+    {
+        StandardActiveQuestionnaireModel activeQuestionnaire = await _context.StandardActiveQuestionnaires.FirstAsync(a => a.Id == activeQuestionnaireId);
+        UserBaseModel user = await _context.Users.OfType<UserBaseModel>().SingleAsync(u => u.Guid == userId);
+
+        if (user.GetType().Equals(typeof(StudentModel)))
+        {
+            foreach (Answer answer in submission.Answers)
+            {
+                ActiveQuestionnaireStudentResponseModel response = new()
+                {
+                    QuestionFK = answer.QuestionId,
+                    OptionFK = answer.OptionId,
+                    CustomResponse = answer.CustomAnswer,
+                };
+                activeQuestionnaire.StudentAnswers.Add(response);
+            }
+            activeQuestionnaire.StudentCompletedAt = DateTime.UtcNow;
+        }
+        else if (user.GetType().Equals(typeof(TeacherModel)))
+        {
+            foreach (Answer answer in submission.Answers)
+            {
+                ActiveQuestionnaireTeacherResponseModel response = new()
+                {
+                    QuestionFK = answer.QuestionId,
+                    OptionFK = answer.OptionId,
+                    CustomResponse = answer.CustomAnswer,
+                };
+                activeQuestionnaire.TeacherAnswers.Add(response);
+            }
+            activeQuestionnaire.TeacherCompletedAt = DateTime.UtcNow;
+        }
+    }
+
+    /// <summary>
+    /// Checks if a specific user has submitted responses for an active questionnaire.
+    /// </summary>
+    /// <param name="userId">The GUID of the user to check.</param>
+    /// <param name="activeQuestionnaireId">The ID of the active questionnaire.</param>
+    /// <returns>True if the user has submitted responses, false otherwise.</returns>
+    /// <exception cref="Exception">Thrown when the user is not found or is neither a student nor teacher.</exception>
+    /// <exception cref="InvalidOperationException">Thrown when the questionnaire is not found.</exception>
+    /// <remarks>
+    /// This method determines completion status based on user type, checking the appropriate completion timestamp.
+    /// Used to prevent duplicate submissions and manage workflow progression.
+    /// </remarks>
+    public async Task<bool> HasUserSubmittedAnswer(Guid userId, Guid activeQuestionnaireId)
+    {
+        UserBaseModel user = await _context.Users.SingleAsync(u => u.Guid == userId);
+        StandardActiveQuestionnaireModel activeQuestionnaire = await _context.StandardActiveQuestionnaires.SingleAsync(a => a.Id == activeQuestionnaireId);
+
+        if (user.GetType().Equals(typeof(StudentModel)))
+        {
+            return activeQuestionnaire.StudentCompletedAt is not null;
+        }
+        else if (user.GetType().Equals(typeof(TeacherModel)))
+        {
+            return activeQuestionnaire.TeacherCompletedAt is not null;
+        }
+        else
+        {
+            throw new Exception("User is not a student or teacher.");
+        }
+    }
+
+    /// <summary>
+    /// Checks if an active questionnaire is completely finished by both participants.
+    /// </summary>
+    /// <param name="activeQuestionnaireId">The ID of the active questionnaire to check.</param>
+    /// <returns>True if both student and teacher have completed their portions, false otherwise.</returns>
+    /// <exception cref="InvalidOperationException">Thrown when the questionnaire is not found.</exception>
+    /// <remarks>
+    /// A questionnaire is considered complete when both participants have submitted their responses
+    /// and their respective completion timestamps are set. Used for workflow management and reporting.
+    /// </remarks>
+    public async Task<bool> IsActiveQuestionnaireComplete(Guid activeQuestionnaireId)
+    {
+        StandardActiveQuestionnaireModel activeQuestionnaire = await _context.StandardActiveQuestionnaires.SingleAsync(a => a.Id == activeQuestionnaireId);
+
+        return activeQuestionnaire.StudentCompletedAt.HasValue && activeQuestionnaire.TeacherCompletedAt.HasValue;
+    }
+
+    /// <summary>
+    /// Checks if an active questionnaire is completely finished, with verification that the user is a participant.
+    /// </summary>
+    /// <param name="activeQuestionnaireId">The ID of the active questionnaire to check.</param>
+    /// <param name="userId">The GUID of the user to verify as a participant.</param>
+    /// <returns>True if both participants have completed their portions, false otherwise.</returns>
+    /// <exception cref="InvalidOperationException">Thrown when the questionnaire is not found or the user is not a participant.</exception>
+    /// <remarks>
+    /// This method combines completion checking with participant verification to ensure the requesting user
+    /// has permission to view the completion status. The user must be either the assigned student or teacher.
+    /// </remarks>
+    public async Task<bool> IsActiveQuestionnaireComplete(Guid activeQuestionnaireId, Guid userId)
+    {
+        StandardActiveQuestionnaireModel activeQuestionnaire = await _context.StandardActiveQuestionnaires.SingleAsync(a => a.Id == activeQuestionnaireId && (a.Student.Guid == userId || a.Teacher.Guid == userId));
+
+        return activeQuestionnaire.StudentCompletedAt.HasValue && activeQuestionnaire.TeacherCompletedAt.HasValue;
+    }
+
+    /// <summary>
+    /// Retrieves the complete response data for an active questionnaire including all submitted responses.
+    /// </summary>
+    /// <param name="id">The ID of the active questionnaire.</param>
+    /// <returns>A FullResponse DTO containing all questionnaire data and submitted responses from both participants.</returns>
+    /// <exception cref="Exception">Thrown when the questionnaire is not found or not yet completed by both participants.</exception>
+    /// <exception cref="InvalidOperationException">Thrown when the questionnaire is not found.</exception>
+    /// <remarks>
+    /// This method requires both participants to have completed their responses before allowing access to the full data.
+    /// Includes comprehensive response information with questions, options, and custom answers for analysis and reporting.
+    /// Performs complex include operations to load all related data efficiently in a single query.
+    /// </remarks>
+    public async Task<FullResponse> GetFullResponseAsync(Guid id)
+    {
+        StandardActiveQuestionnaireModel activeQuestionnaire = await _context.StandardActiveQuestionnaires
+            .Include(a => a.StudentAnswers)
+            .ThenInclude(a => a.Question)
+            .ThenInclude(q => q.Options)
+            .Include(a => a.StudentAnswers)
+            .ThenInclude(a => a.Option)
+            .Include(a => a.TeacherAnswers)
+            .ThenInclude(a => a.Question)
+            .ThenInclude(q => q.Options)
+            .Include(a => a.TeacherAnswers)
+            .ThenInclude(a => a.Option)
+            .Include(a => a.Student)
+            .Include(a => a.Teacher)
+            .SingleAsync(a => a.Id == id);
+
+        if (!activeQuestionnaire.StudentCompletedAt.HasValue || !activeQuestionnaire.TeacherCompletedAt.HasValue)
+        {
+            throw new Exception("The requested Active Questionnaire is not yet completed.");
+        }
+
+        return activeQuestionnaire.ToFullResponseAll();
+    }
+
+
+    /// <summary>
+    /// Retrieves all pending active questionnaires for a specific user.
+    /// </summary>
+    /// <param name="userId">The GUID of the user to get pending questionnaires for.</param>
+    /// <returns>A list of ActiveQuestionnaireBase DTOs representing questionnaires awaiting completion.</returns>
+    /// <exception cref="Exception">Thrown when the user is not found or is neither a student nor teacher.</exception>
+    /// <exception cref="InvalidOperationException">Thrown when the user is not found.</exception>
+    /// <remarks>
+    /// Pending questionnaires are those where the user has not yet completed their portion of the responses.
+    /// Used to display user dashboards and task lists showing work that needs to be completed.
+    /// </remarks>
+    public async Task<List<ActiveQuestionnaireBase>> GetPendingActiveQuestionnaires(Guid userId)
+    {
+        UserBaseModel user = await _context.Users.SingleOrDefaultAsync(u => u.Guid == userId) ?? throw new InvalidOperationException("User not found.");
+        List<StandardActiveQuestionnaireModel> activeQuestionnaireBases;
+        if (user.GetType().Equals(typeof(StudentModel)))
+        {
+            activeQuestionnaireBases = await _context.StandardActiveQuestionnaires.Include(a => a.Teacher).Where(a => a.Student.Guid == userId && !a.StudentCompletedAt.HasValue).ToListAsync();
+        }
+        else if (user.GetType().Equals(typeof(TeacherModel)))
+        {
+            activeQuestionnaireBases = await _context.StandardActiveQuestionnaires.Include(a => a.Student).Where(a => a.Teacher.Guid == userId && !a.TeacherCompletedAt.HasValue).ToListAsync();
+        }
+        else
+        {
+            throw new Exception("User is not a student or teacher.");
+        }
+
+
+
+        return [.. activeQuestionnaireBases.Select(a => a.ToBaseDto())];
+
+    }
+
+
+    public async Task<List<FullStudentRespondsDate>> GetResponsesFromStudentAndTemplateAsync(Guid studentid, Guid templateid)
+    {
+        //get template based on templateid
+        QuestionnaireTemplateModel template = await _context.QuestionnaireTemplates.SingleAsync(t => t.Id == templateid);
+        if (template.Title.IsNullOrEmpty())
+        {
+            throw new Exception("The requested Template Questionnaire does not exsist.");
+        }
+
+
+        //get all activae questionares where it's id is equal to templateId AND studentid
+        List<StandardActiveQuestionnaireModel> activeQuestionnaires = await _context.StandardActiveQuestionnaires
+            .Include(a => a.StudentAnswers)
+            .ThenInclude(a => a.Question)
+            .Include(a => a.StudentAnswers)
+            .ThenInclude(a => a.Option)
+            .Include(a => a.Student)
+            .Where(a => a.Student.Guid == studentid &&
+                a.QuestionnaireTemplate.Id == templateid
+                && a.StudentCompletedAt.HasValue &&
+                a.QuestionnaireType == ActiveQuestionnaireType.Standard)
+            .ToListAsync();
+
+        return [.. activeQuestionnaires.Select(a => a.ToFullStudentRespondsDate())];
+    }
+
+    public async Task<List<FullStudentRespondsDate>> GetResponsesFromStudentAndTemplateWithDateAsync(Guid studentid, Guid templateid)
+    {
+        QuestionnaireTemplateModel template = await _context.QuestionnaireTemplates.SingleAsync(t => t.Id == templateid);
+        if (template.Title.IsNullOrEmpty())
+        {
+            throw new Exception("The requested Template Questionnaire does not exsist.");
+        }
+
+        List<StandardActiveQuestionnaireModel> activeQuestionnaires = await _context.StandardActiveQuestionnaires
+            .Include(a => a.StudentAnswers)
+            .ThenInclude(a => a.Question)
+            .Include(a => a.StudentAnswers)
+            .ThenInclude(a => a.Option)
+            .Include(a => a.TeacherAnswers)
+            .ThenInclude(a => a.Question)
+            .Include(a => a.TeacherAnswers)
+            .ThenInclude(a => a.Option)
+            .Include(a => a.Student)
+            .Include(a => a.Teacher)
+            .Where(a => a.Student.Guid == studentid &&
+                a.QuestionnaireTemplate.Id == templateid
+                && (a.StudentCompletedAt.HasValue ||  a.TeacherCompletedAt.HasValue) &&
+                a.QuestionnaireType == ActiveQuestionnaireType.Standard)
+            .ToListAsync();
+
+        return [.. activeQuestionnaires.Select(a => a.ToFullStudentRespondsDate())];
+    }
+
+    public async Task<SurveyResponseSummary> GetAnonymisedResponses(Guid templateId, List<Guid> users, List<Guid> groups)
+    {
+        // Get the template with its active questionnaires and all related data
+        var templateData = await _context.QuestionnaireTemplates
+            .Where(t => t.Id == templateId)
+            .Select(t => new
+            {
+                t.Title,
+                t.Description,
+                ActiveQuestionnaires = t.ActiveQuestionnaires
+                    .Where(a => 
+                        // Filter by groups if provided
+                        groups.Count == 0 || groups.Contains(a.GroupId) &&
+                        a.QuestionnaireType == ActiveQuestionnaireType.Anonymous
+                    )
+                    .Select(a => new
+                    {
+                        a.Id,
+                        ActivatedAt = a.ActivatedAt.Date,
+                        StudentAnswers = a.StudentAnswers
+                            .Where(sa => users.Count == 0 || (a.Student != null && users.Contains(a.Student.Guid)))
+                            .Select(sa => new
+                            {
+                                QuestionPrompt = sa.Question!.Prompt,
+                                Answer = sa.CustomResponse ?? sa.Option!.DisplayText
+                            }).ToList(),
+                        TeacherAnswers = a.TeacherAnswers
+                            .Where(ta => users.Count == 0 || (a.Teacher != null && users.Contains(a.Teacher.Guid)))
+                            .Select(ta => new
+                            {
+                                QuestionPrompt = ta.Question!.Prompt,
+                                Answer = ta.CustomResponse ?? ta.Option!.DisplayText
+                            }).ToList()
+                    }).ToList()
+            })
+            .SingleOrDefaultAsync() ?? throw new Exception("Survey response summary not found.");
+
+        // Create individual results for each questionnaire (one dataset per questionnaire)
+        var anonymisedDataSet = templateData.ActiveQuestionnaires.Select(questionnaire => 
+        {
+            var allAnswers = new List<dynamic>();
+            allAnswers.AddRange(questionnaire.StudentAnswers);
+            allAnswers.AddRange(questionnaire.TeacherAnswers);
+
+            return new AnonymisedSurveyResults
+            {
+                DatasetTitle = questionnaire.ActivatedAt.ToString("yyyy-MM-dd"),
+                ParticipantCount = questionnaire.StudentAnswers.Count + questionnaire.TeacherAnswers.Count,
+                AnonymisedResponses = [.. allAnswers
+                    .GroupBy(response => response.QuestionPrompt)
+                    .Select(questionGroup => new AnonymisedResponsesQuestion
+                    {
+                        Question = questionGroup.Key,
+                        Answers = [.. questionGroup
+                            .GroupBy(response => response.Answer)
+                            .Select(answerGroup => new AnonymisedResponsesAnswer
+                            {
+                                Answer = answerGroup.Key,
+                                Count = answerGroup.Count()
+                            })]
+                    })]
+            };
+        })
+        .OrderBy(result => result.DatasetTitle)
+        .ToList();
+
+        return new SurveyResponseSummary
+        {
+            Title = templateData.Title,
+            Description = templateData.Description,
+            AnonymisedResponseDataSet = anonymisedDataSet
+        };
+    }
+
+    /// <summary>
+    /// Retrieves the response history for a specific student and questionnaire template.
+    /// </summary>
+    /// <param name="studentId">The unique identifier of the student whose response history to retrieve.</param>
+    /// <param name="teacherId">The unique identifier of the teacher making the request.</param>
+    /// <param name="templateId">The unique identifier of the questionnaire template.</param>
+    /// <returns>
+    /// A <see cref="StudentResultHistory"/> object containing the student's response history for the specified template,
+    /// or null if no history is found.
+    /// </returns>
+    /// <remarks>
+    /// This method retrieves all historical responses from a student for a specific questionnaire template,
+    /// providing teachers with insight into student progress over time.
+    /// </remarks>
+    public async Task<StudentResultHistory?> GetResponseHistoryAsync(Guid studentId, Guid teacherId, Guid templateId)
+    {
+        // Get all active questionnaires for the specific student, teacher, and template combination
+        var questionnaires = await _context.StandardActiveQuestionnaires
+            .Include(aq => aq.Student)
+            .Include(aq => aq.Teacher)
+            .Include(aq => aq.QuestionnaireTemplate)
+                .ThenInclude(qt => qt!.Questions)
+                    .ThenInclude(q => q.Options)
+            .Include(aq => aq.StudentAnswers)
+                .ThenInclude(sa => sa.Question)
+            .Include(aq => aq.StudentAnswers)
+                .ThenInclude(sa => sa.Option)
+            .Include(aq => aq.TeacherAnswers)
+                .ThenInclude(ta => ta.Question)
+            .Include(aq => aq.TeacherAnswers)
+                .ThenInclude(ta => ta.Option)
+            .Where(aq => aq.Student!.Guid == studentId && 
+                         aq.Teacher!.Guid == teacherId && 
+                         aq.QuestionnaireTemplateFK == templateId &&
+                         (aq.StudentCompletedAt != null && aq.TeacherCompletedAt != null) &&
+                         aq.QuestionnaireType == ActiveQuestionnaireType.Standard) // Only include questionnaires where both parties have completed
+            .OrderBy(aq => aq.ActivatedAt)
+            .ToListAsync();
+
+        if (!questionnaires.Any())
+            return null;
+
+        var firstQuestionnaire = questionnaires.First();
+        
+        return new StudentResultHistory
+        {
+            Student = new DTO.User.UserBase
+            {
+                UserName = firstQuestionnaire.Student!.UserName,
+                FullName = firstQuestionnaire.Student.FullName
+            },
+            Teacher = new DTO.User.UserBase
+            {
+                UserName = firstQuestionnaire.Teacher!.UserName,
+                FullName = firstQuestionnaire.Teacher.FullName
+            },
+            Template = new QuestionnaireTemplate
+            {
+                Id = firstQuestionnaire.QuestionnaireTemplate!.Id,
+                Title = firstQuestionnaire.QuestionnaireTemplate.Title,
+                Description = firstQuestionnaire.QuestionnaireTemplate.Description,
+                CreatedAt = firstQuestionnaire.QuestionnaireTemplate.CreatedAt,
+                LastUpdated = firstQuestionnaire.QuestionnaireTemplate.LastUpated,
+                IsLocked = firstQuestionnaire.QuestionnaireTemplate.IsLocked,
+                Questions = firstQuestionnaire.QuestionnaireTemplate.Questions.OrderBy(q => q.SortOrder).Select(q => new QuestionnaireTemplateQuestion
+                {
+                    Id = q.Id,
+                    Prompt = q.Prompt,
+                    AllowCustom = q.AllowCustom,
+                    SortOrder = q.SortOrder,
+                    Options = q.Options.OrderBy(o => o.SortOrder).Select(o => new QuestionnaireTemplateOption
+                    {
+                        Id = o.Id,
+                        DisplayText = o.DisplayText,
+                        OptionValue = o.OptionValue,
+                        SortOrder = o.SortOrder
+                    }).ToList()
+                }).ToList()
+            },
+            AnswersInfo = questionnaires.Select(aq => new AnswerInfo
+            {
+                activeQuestionnaireId = aq.Id,
+                StudentCompletedAt = aq.StudentCompletedAt!,
+                TeacherCompletedAt = aq.TeacherCompletedAt!,
+
+                Answers = aq.QuestionnaireTemplate!.Questions.Select(q =>
+                {
+                    var studentAnswer = aq.StudentAnswers.FirstOrDefault(sa => sa.QuestionFK == q.Id);
+                    var teacherAnswer = aq.TeacherAnswers.FirstOrDefault(ta => ta.QuestionFK == q.Id);
+
+                    return new AnswerDetails
+                    {
+                        QuestionId = q.Id.ToString(),
+                        StudentResponse = studentAnswer?.CustomResponse,
+                        IsStudentResponseCustom = !string.IsNullOrEmpty(studentAnswer?.CustomResponse),
+                        SelectedOptionIdsByStudent = studentAnswer?.OptionFK.HasValue == true ? [studentAnswer.OptionFK.Value] : null,
+                        TeacherResponse = teacherAnswer?.CustomResponse,
+                        IsTeacherResponseCustom = !string.IsNullOrEmpty(teacherAnswer?.CustomResponse),
+                        SelectedOptionIdsByTeacher = teacherAnswer?.OptionFK.HasValue == true ? [teacherAnswer.OptionFK.Value] : null
+                    };
+                }).ToList()
+            }).ToList()
+        };
+
+
+    }
+
+    /// <summary>
+    /// Gets all completed active questionnaires in the same group
+    /// </summary>
+    public async Task<List<ActiveQuestionnaireBase>> GetCompletedQuestionnairesByGroupAsync(Guid activeQuestionnaireId)
+    {
+        var sourceQuestionnaire = await _context.Set<StandardActiveQuestionnaireModel>()
+            .Where(aq => aq.Id == activeQuestionnaireId)
+            .Select(aq => new { aq.GroupId })
+            .FirstOrDefaultAsync();
+
+        if (sourceQuestionnaire == null)
+            return new List<ActiveQuestionnaireBase>();
+
+        var completedQuestionnaires = await _context.Set<StandardActiveQuestionnaireModel>()
+            .Where(aq => aq.GroupId == sourceQuestionnaire.GroupId
+                      && aq.StudentCompletedAt != null
+                      && aq.TeacherCompletedAt != null)
+            .Include(aq => aq.Student)
+            .Include(aq => aq.Teacher)
+            .ToListAsync();
+
+        return completedQuestionnaires.Select(aq => aq.ToBaseDto()).ToList();
+    }
+
+    public async Task<bool> IsActiveQuestionnaireAnonymous(Guid activeQuestionnaireId)
+    {
+        return await _context.Set<StandardActiveQuestionnaireModel>()
+            .Where(a => a.Id == activeQuestionnaireId)
+            .Select(a => a.QuestionnaireType)
+            .SingleOrDefaultAsync() == ActiveQuestionnaireType.Anonymous;
+    }
+}